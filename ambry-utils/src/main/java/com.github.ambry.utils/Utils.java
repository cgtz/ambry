--- conflicted
+++ resolved
@@ -791,26 +791,6 @@
   }
 
   /**
-<<<<<<< HEAD
-   * Delete a directory recursively or delete a single file.
-   * @param file the file or directory to delete.
-   * @throws IOException if all files could not be deleted.
-   */
-  public static void deleteFileOrDirectory(File file) throws IOException {
-    Files.walkFileTree(file.toPath(), new SimpleFileVisitor<Path>() {
-      @Override
-      public FileVisitResult visitFile(Path file, BasicFileAttributes attrs) throws IOException {
-        Files.delete(file);
-        return FileVisitResult.CONTINUE;
-      }
-
-      @Override
-      public FileVisitResult postVisitDirectory(Path dir, IOException exc) throws IOException {
-        Files.delete(dir);
-        return FileVisitResult.CONTINUE;
-      }
-    });
-=======
    * Shuts down an {@link ExecutorService} gracefully in a given time. If the {@link ExecutorService} cannot be shut
    * down within the given time, it will be forced to shut down immediately. In the worst case, it will try to shut down
    * the {@link ExecutorService} within 2 * shutdownTimeout, separated by a forced shutdown.
@@ -837,7 +817,27 @@
     } catch (Exception e) {
       logger.error("Exception occurred when shutting down the ExecutorService.", e);
     }
->>>>>>> d6ff161e
+  }
+
+  /**
+   * Delete a directory recursively or delete a single file.
+   * @param file the file or directory to delete.
+   * @throws IOException if all files could not be deleted.
+   */
+  public static void deleteFileOrDirectory(File file) throws IOException {
+    Files.walkFileTree(file.toPath(), new SimpleFileVisitor<Path>() {
+      @Override
+      public FileVisitResult visitFile(Path file, BasicFileAttributes attrs) throws IOException {
+        Files.delete(file);
+        return FileVisitResult.CONTINUE;
+      }
+
+      @Override
+      public FileVisitResult postVisitDirectory(Path dir, IOException exc) throws IOException {
+        Files.delete(dir);
+        return FileVisitResult.CONTINUE;
+      }
+    });
   }
 
   /**
