/**
 * Copyright 2016 LinkedIn Corp. All rights reserved.
 *
 * Licensed under the Apache License, Version 2.0 (the "License");
 * you may not use this file except in compliance with the License.
 * You may obtain a copy of the License at
 *
 * http://www.apache.org/licenses/LICENSE-2.0
 *
 * Unless required by applicable law or agreed to in writing, software
 * distributed under the License is distributed on an "AS IS" BASIS,
 * WITHOUT WARRANTIES OR CONDITIONS OF ANY KIND, either express or implied.
 */
package com.github.ambry.utils;

import java.io.BufferedReader;
import java.io.DataInputStream;
import java.io.File;
import java.io.FileInputStream;
import java.io.FileNotFoundException;
import java.io.FileWriter;
import java.io.IOException;
import java.io.InputStream;
import java.io.InputStreamReader;
import java.io.RandomAccessFile;
import java.lang.reflect.Constructor;
import java.lang.reflect.InvocationTargetException;
import java.nio.ByteBuffer;
import java.nio.channels.FileChannel;
import java.nio.charset.Charset;
import java.nio.charset.StandardCharsets;
import java.nio.file.FileVisitResult;
import java.nio.file.Files;
import java.nio.file.Path;
import java.nio.file.SimpleFileVisitor;
import java.nio.file.attribute.BasicFileAttributes;
import java.util.ArrayList;
import java.util.Arrays;
import java.util.Properties;
import java.util.Random;
import java.util.concurrent.ExecutorService;
import java.util.concurrent.ScheduledExecutorService;
import java.util.concurrent.ScheduledThreadPoolExecutor;
import java.util.concurrent.ThreadFactory;
import java.util.concurrent.TimeUnit;
import java.util.concurrent.atomic.AtomicInteger;
import java.util.stream.Collectors;
import org.json.JSONArray;
import org.json.JSONException;
import org.json.JSONObject;
import org.slf4j.Logger;
import org.slf4j.LoggerFactory;


/**
 * A set of utility methods
 */
public class Utils {

  /**
   * Constant to define "infinite" time.
   * <p/>
   * Currently used in lieu of either an epoch based ms expiration time or a seconds based TTL (relative to creation
   * time).
   */
  public static final long Infinite_Time = -1;
  /**
   * The lowest possible port number.
   */
  public static final int MIN_PORT_NUM = 1;
  /**
   * The highest possible port number.
   */
  public static final int MAX_PORT_NUM = 65535;
  private static final String CLIENT_RESET_EXCEPTION_MSG = "Connection reset by peer";
  private static final Logger logger = LoggerFactory.getLogger(Utils.class);

  // The read*String methods assume that the underlying stream is blocking

  /**
   * Reads a String whose length is a short from the given input stream
   * @param input The input stream from which to read the String from
   * @return The String read from the stream
   * @throws IOException
   */
  public static String readShortString(DataInputStream input) throws IOException {
    Short size = input.readShort();
    if (size < 0) {
      throw new IllegalArgumentException("readShortString : the size cannot be negative");
    }
    byte[] bytes = new byte[size];
    int read = 0;
    while (read < size) {
      int readBytes = input.read(bytes, read, size - read);
      if (readBytes == -1 || readBytes == 0) {
        break;
      }
      read += readBytes;
    }
    if (read != size) {
      throw new IllegalArgumentException("readShortString : the size of the input does not match the actual data size");
    }
    return new String(bytes, "UTF-8");
  }

  /**
   * Gets the size of the string in serialized form
   * @param value the string of interest to be serialized
   * @return the size of the string in serialized form
   */
  public static int getIntStringLength(String value) {
    return value == null ? Integer.BYTES : Integer.BYTES + value.length();
  }

  /**
   * Reads a String whose length is an int from the given input stream
   * @param input The input stream from which to read the String from
   * @return The String read from the stream
   * @throws IOException
   */
  public static String readIntString(DataInputStream input) throws IOException {
    return readIntString(input, StandardCharsets.UTF_8);
  }

  /**
   * Reads a String whose length is an int from the given input stream
   * @param input The input stream from which to read the String from
   * @param charset the charset to use.
   * @return The String read from the stream
   * @throws IOException
   */
  public static String readIntString(DataInputStream input, Charset charset) throws IOException {
    int size = input.readInt();
    if (size < 0) {
      throw new IllegalArgumentException("readIntString : the size cannot be negative");
    }
    byte[] bytes = new byte[size];
    int read = 0;
    while (read < size) {
      int readBytes = input.read(bytes, read, size - read);
      if (readBytes == -1 || readBytes == 0) {
        break;
      }
      read += readBytes;
    }
    if (read != size) {
      throw new IllegalArgumentException("readIntString : the size of the input does not match the actual data size");
    }
    return new String(bytes, charset);
  }

  /**
   *
   * @param input
   * @return
   * @throws IOException
   */
  public static ByteBuffer readIntBuffer(DataInputStream input) throws IOException {
    int size = input.readInt();
    if (size < 0) {
      throw new IllegalArgumentException("readIntBuffer : the size cannot be negative");
    }
    ByteBuffer buffer = ByteBuffer.allocate(size);
    int read = 0;
    while (read < size) {
      int readBytes = input.read(buffer.array());
      if (readBytes == -1 || readBytes == 0) {
        break;
      }
      read += readBytes;
    }
    if (read != size) {
      throw new IllegalArgumentException("readIntBuffer : the size of the input does not match the actual data size");
    }
    return buffer;
  }

  /**
   *
   * @param input
   * @return
   * @throws IOException
   */
  public static ByteBuffer readShortBuffer(DataInputStream input) throws IOException {
    short size = input.readShort();
    if (size < 0) {
      throw new IllegalArgumentException("readShortBuffer : the size cannot be negative");
    }
    ByteBuffer buffer = ByteBuffer.allocate(size);
    int read = 0;
    while (read < size) {
      int readBytes = input.read(buffer.array());
      if (readBytes == -1 || readBytes == 0) {
        break;
      }
      read += readBytes;
    }
    if (read != size) {
      throw new IllegalArgumentException("readShortBuffer the size of the input does not match the actual data size");
    }
    return buffer;
  }

  /**
   * Create a new thread
   *
   * @param runnable The work for the thread to do
   * @param daemon Should the thread block JVM shutdown?
   * @return The unstarted thread
   */
  public static Thread newThread(Runnable runnable, boolean daemon) {
    Thread thread = new Thread(runnable);
    thread.setDaemon(daemon);
    thread.setUncaughtExceptionHandler((t, e) -> {
      logger.error("Encountered throwable in {}", t, e);
    });
    return thread;
  }

  /**
   * Create a new thread
   *
   * @param name The name of the thread
   * @param runnable The work for the thread to do
   * @param daemon Should the thread block JVM shutdown?
   * @return The unstarted thread
   */
  public static Thread newThread(String name, Runnable runnable, boolean daemon) {
    Thread thread = new Thread(runnable, name);
    thread.setDaemon(daemon);
    thread.setUncaughtExceptionHandler(new Thread.UncaughtExceptionHandler() {
      public void uncaughtException(Thread t, Throwable e) {
        e.printStackTrace();
      }
    });
    return thread;
  }

  /**
   * Create a daemon thread
   *
   * @param runnable The runnable to execute in the background
   * @return The unstarted thread
   */
  public static Thread daemonThread(Runnable runnable) {
    return newThread(runnable, true);
  }

  /**
   * Create a daemon thread
   *
   * @param name The name of the thread
   * @param runnable The runnable to execute in the background
   * @return The unstarted thread
   */
  public static Thread daemonThread(String name, Runnable runnable) {
    return newThread(name, runnable, true);
  }

  /**
   * Create a {@link ScheduledExecutorService} with the given properties.
   * @param numThreads The number of threads in the scheduler's thread pool.
   * @param threadNamePrefix The prefix string for thread names in this thread pool.
   * @param isDaemon {@code true} if the threads in this scheduler's should be daemon threads.
   * @return A {@link ScheduledExecutorService}.
   */
  public static ScheduledExecutorService newScheduler(int numThreads, String threadNamePrefix, boolean isDaemon) {
    ScheduledThreadPoolExecutor scheduler =
        new ScheduledThreadPoolExecutor(numThreads, new SchedulerThreadFactory(threadNamePrefix, isDaemon));
    scheduler.setContinueExistingPeriodicTasksAfterShutdownPolicy(false);
    scheduler.setExecuteExistingDelayedTasksAfterShutdownPolicy(false);
    return scheduler;
  }

  /**
   * Create a {@link ScheduledExecutorService} with the given properties.
   * @param numThreads The number of threads in the scheduler's thread pool.
   * @param isDaemon {@code true} if the threads in this scheduler's should be daemon threads.
   * @return A {@link ScheduledExecutorService}.
   */
  public static ScheduledExecutorService newScheduler(int numThreads, boolean isDaemon) {
    return newScheduler(numThreads, "ambry-scheduler-", isDaemon);
  }

  /**
   * Open a channel for the given file
   * @param file
   * @param mutable
   * @return
   * @throws FileNotFoundException
   */
  public static FileChannel openChannel(File file, boolean mutable) throws FileNotFoundException {
    if (mutable) {
      return new RandomAccessFile(file, "rw").getChannel();
    } else {
      return new FileInputStream(file).getChannel();
    }
  }

  /**
   * Instantiate a class instance from a given className.
   * @param className
   * @param <T>
   * @return
   * @throws ClassNotFoundException
   * @throws InstantiationException
   * @throws IllegalAccessException
   */
  public static <T> T getObj(String className)
      throws ClassNotFoundException, InstantiationException, IllegalAccessException {
    return (T) Class.forName(className).newInstance();
  }

  /**
   * Instantiate a class instance from a given className with an arg
   * @param className
   * @param arg
   * @param <T>
   * @return
   * @throws ClassNotFoundException
   * @throws InstantiationException
   * @throws IllegalAccessException
   * @throws NoSuchMethodException
   * @throws InvocationTargetException
   */
  public static <T> T getObj(String className, Object arg)
      throws ClassNotFoundException, InstantiationException, IllegalAccessException, NoSuchMethodException,
             InvocationTargetException {
    for (Constructor<?> ctor : Class.forName(className).getDeclaredConstructors()) {
      Class<?>[] paramTypes = ctor.getParameterTypes();
      if (paramTypes.length == 1 && checkAssignable(paramTypes[0], arg)) {
        return (T) ctor.newInstance(arg);
      }
    }
    return null;
  }

  /**
   * Instantiate a class instance from a given className with two args
   * @param className
   * @param arg1
   * @param arg2
   * @param <T>
   * @return
   * @throws ClassNotFoundException
   * @throws InstantiationException
   * @throws IllegalAccessException
   * @throws NoSuchMethodException
   * @throws InvocationTargetException
   */
  public static <T> T getObj(String className, Object arg1, Object arg2)
      throws ClassNotFoundException, InstantiationException, IllegalAccessException, NoSuchMethodException,
             InvocationTargetException {
    for (Constructor<?> ctor : Class.forName(className).getDeclaredConstructors()) {
      Class<?>[] paramTypes = ctor.getParameterTypes();
      if (paramTypes.length == 2 && checkAssignable(paramTypes[0], arg1) && checkAssignable(paramTypes[1], arg2)) {
        return (T) ctor.newInstance(arg1, arg2);
      }
    }
    return null;
  }

  /**
   * Instantiate a class instance from a given className with three args
   * @param className
   * @param arg1
   * @param arg2
   * @param arg3
   * @param <T>
   * @return
   * @throws ClassNotFoundException
   * @throws InstantiationException
   * @throws IllegalAccessException
   * @throws NoSuchMethodException
   * @throws InvocationTargetException
   */
  public static <T> T getObj(String className, Object arg1, Object arg2, Object arg3)
      throws ClassNotFoundException, InstantiationException, IllegalAccessException, NoSuchMethodException,
             InvocationTargetException {
    for (Constructor<?> ctor : Class.forName(className).getDeclaredConstructors()) {
      Class<?>[] paramTypes = ctor.getParameterTypes();
      if (paramTypes.length == 3 && checkAssignable(paramTypes[0], arg1) && checkAssignable(paramTypes[1], arg2)
          && checkAssignable(paramTypes[2], arg3)) {
        return (T) ctor.newInstance(arg1, arg2, arg3);
      }
    }
    return null;
  }

  /**
   * Instantiate a class instance from a given className with variable number of args
   * @param className
   * @param objects
   * @param <T>
   * @return
   * @throws ClassNotFoundException
   * @throws InstantiationException
   * @throws IllegalAccessException
   * @throws NoSuchMethodException
   * @throws InvocationTargetException
   */
  public static <T> T getObj(String className, Object... objects)
      throws ClassNotFoundException, InstantiationException, IllegalAccessException, NoSuchMethodException,
             InvocationTargetException {
    for (Constructor<?> ctor : Class.forName(className).getDeclaredConstructors()) {
      Class<?>[] paramTypes = ctor.getParameterTypes();
      if (paramTypes.length == objects.length) {
        int i = 0;
        for (; i < objects.length; i++) {
          if (!checkAssignable(paramTypes[i], objects[i])) {
            break;
          }
        }
        if (i == objects.length) {
          return (T) ctor.newInstance(objects);
        }
      }
    }
    return null;
  }

  /**
   * Check if the given constructor parameter type is assignable from the provided argument object.
   * @param parameterType the {@link Class} of the constructor parameter.
   * @param arg the argument to test.
   * @return {@code true} if it is assignable. Note: this will return true if {@code arg} is {@code null}.
   */
  private static boolean checkAssignable(Class<?> parameterType, Object arg) {
    return arg == null || parameterType.isAssignableFrom(arg.getClass());
  }

  /**
   * Compute the hash code for the given items
   * @param items
   * @return
   */
  public static int hashcode(Object[] items) {
    if (items == null) {
      return 0;
    }
    int h = 1;
    int i = 0;
    while (i < items.length) {
      if (items[i] != null) {
        h = 31 * h + items[i].hashCode();
        i += 1;
      }
    }
    return h;
  }

  /**
   * Compute the CRC32 of the byte array
   *
   * @param bytes The array to compute the checksum for
   * @return The CRC32
   */
  public static long crc32(byte[] bytes) {
    return crc32(bytes, 0, bytes.length);
  }

  /**
   * Compute the CRC32 of the segment of the byte array given by the specificed size and offset
   *
   * @param bytes The bytes to checksum
   * @param offset the offset at which to begin checksumming
   * @param size the number of bytes to checksum
   * @return The CRC32
   */
  public static long crc32(byte[] bytes, int offset, int size) {
    Crc32 crc = new Crc32();
    crc.update(bytes, offset, size);
    return crc.getValue();
  }

  /**
   * Read a properties file from the given path
   *
   * @param filename The path of the file to read
   */
  public static Properties loadProps(String filename) throws FileNotFoundException, IOException {
    InputStream propStream = new FileInputStream(filename);
    Properties props = new Properties();
    props.load(propStream);
    return props;
  }

  /**
   * Serializes a nullable string into byte buffer
   *
   * @param outputBuffer The output buffer to serialize the value to
   * @param value The value to serialize
   */
  public static void serializeNullableString(ByteBuffer outputBuffer, String value) {
    if (value == null) {
      outputBuffer.putInt(0);
    } else {
      outputBuffer.putInt(value.length());
      outputBuffer.put(value.getBytes());
    }
  }

  /**
   * Serializes a string into byte buffer
   * @param outputBuffer The output buffer to serialize the value to
   * @param value The value to serialize
   * @param charset {@link Charset} to be used to encode
   */
  public static void serializeString(ByteBuffer outputBuffer, String value, Charset charset) {
    outputBuffer.putInt(value.length());
    outputBuffer.put(value.getBytes(charset));
  }

  /**
   * Deserializes a string from byte buffer
   * @param inputBuffer The input buffer to deserialize the value from
   * @param charset {@link Charset} to be used to decode
   * @return the deserialized string
   */
  public static String deserializeString(ByteBuffer inputBuffer, Charset charset) {
    int size = inputBuffer.getInt();
    byte[] value = new byte[size];
    inputBuffer.get(value);
    return new String(value, charset);
  }

  /**
   * Returns the length of a nullable string
   *
   * @param value The string whose length is needed
   * @return The length of the string. 0 if null.
   */
  public static int getNullableStringLength(String value) {
    return value == null ? 0 : value.length();
  }

  /**
   * Writes specified string to specified file path.
   *
   * @param string to write
   * @param path file path
   * @throws IOException
   */
  public static void writeStringToFile(String string, String path) throws IOException {
    FileWriter fileWriter = null;
    try {
      File file = new File(path);
      fileWriter = new FileWriter(file);
      fileWriter.write(string);
    } finally {
      if (fileWriter != null) {
        fileWriter.close();
      }
    }
  }

  /**
   * Pretty prints specified jsonObject to specified file path.
   *
   * @param jsonObject to pretty print
   * @param path file path
   * @throws IOException
   * @throws JSONException
   */
  public static void writeJsonObjectToFile(JSONObject jsonObject, String path) throws IOException, JSONException {
    writeStringToFile(jsonObject.toString(2), path);
  }

  /**
   * Pretty prints specified {@link JSONArray} to specified file path.
   *
   * @param jsonArray to pretty print
   * @param path file path
   * @throws IOException
   * @throws JSONException
   */
  public static void writeJsonArrayToFile(JSONArray jsonArray, String path) throws IOException, JSONException {
    writeStringToFile(jsonArray.toString(2), path);
  }

  /**
   * Reads entire contents of specified file as a string.
   *
   * @param path file path to read
   * @return string read from specified file
   * @throws IOException
   */
  public static String readStringFromFile(String path) throws IOException {
    File file = new File(path);
    byte[] encoded = new byte[(int) file.length()];
    DataInputStream ds = null;
    try {
      ds = new DataInputStream(new FileInputStream(file));
      ds.readFully(encoded);
    } finally {
      if (ds != null) {
        ds.close();
      }
    }
    return Charset.defaultCharset().decode(ByteBuffer.wrap(encoded)).toString();
  }

  /**
   * Reads JSON object (in string format) from specified file.
   *
   * @param path file path to read
   * @return JSONObject read from specified file
   * @throws IOException
   * @throws JSONException
   */
  public static JSONObject readJsonFromFile(String path) throws IOException, JSONException {
    return new JSONObject(readStringFromFile(path));
  }

  /**
   * Ensures that a given File is present. The file is pre-allocated with a given capacity using fallocate on linux
   * @param file file path to create and allocate
   * @param capacityBytes the number of bytes to pre-allocate
   * @throws IOException
   */
  public static void preAllocateFileIfNeeded(File file, long capacityBytes) throws IOException {
    if (!file.exists()) {
      file.createNewFile();
    }
    if (System.getProperty("os.name").toLowerCase().startsWith("linux")) {
      Runtime runtime = Runtime.getRuntime();
      Process process = runtime.exec("fallocate --keep-size -l " + capacityBytes + " " + file.getAbsolutePath());
      try {
        process.waitFor();
      } catch (InterruptedException e) {
        // ignore the interruption and check the exit value to be sure
      }
      if (process.exitValue() != 0) {
        throw new IOException(
            "error while trying to preallocate file " + file.getAbsolutePath() + " exitvalue " + process.exitValue()
                + " error string " + new BufferedReader(new InputStreamReader(process.getErrorStream())).lines()
                .collect(Collectors.joining("/n")));
      }
    }
  }

  /**
   * Get a pseudo-random long uniformly between 0 and n-1. Stolen from {@link java.util.Random#nextInt()}.
   *
   * @param random random object used to generate the random number so that we generate
   *                     uniforml random between 0 and n-1
   * @param n the bound
   * @return a value select randomly from the range {@code [0..n)}.
   */
  public static long getRandomLong(Random random, long n) {
    if (n <= 0) {
      throw new IllegalArgumentException("Cannot generate random long in range [0,n) for n<=0.");
    }

    final int BITS_PER_LONG = 63;
    long bits, val;
    do {
      bits = random.nextLong() & (~(1L << BITS_PER_LONG));
      val = bits % n;
    } while (bits - val + (n - 1) < 0L);
    return val;
  }

  /**
   * Returns a random short using the {@code Random} passed as arg
   * @param random the {@link Random} object that needs to be used to generate the random short
   * @return a random short in the range [0, Short.MAX_VALUE].
   */
  public static short getRandomShort(Random random) {
    return (short) random.nextInt(Short.MAX_VALUE + 1);
  }

  /**
   * Adds some number of seconds to an epoch time in ms.
   *
   * @param epochTimeInMs Epoch time in ms to which {@code deltaTimeInSeconds} needs to be added
   * @param deltaTimeInSeconds delta time in seconds which needs to be added to {@code epochTimeInMs}
   * @return epoch time in milliseconds after adding {@code deltaTimeInSeconds} to {@code epochTimeInMs} or
   * {@link Utils#Infinite_Time} if either of them is {@link Utils#Infinite_Time}
   */
  public static long addSecondsToEpochTime(long epochTimeInMs, long deltaTimeInSeconds) {
    if (deltaTimeInSeconds == Infinite_Time || epochTimeInMs == Infinite_Time) {
      return Infinite_Time;
    }
    return epochTimeInMs + (TimeUnit.SECONDS.toMillis(deltaTimeInSeconds));
  }

  /**
   * Read "size" length of bytes from stream to a byte array. If "size" length of bytes can't be read because the end of
   * the stream has been reached, IOException is thrown. This method blocks until input data is available, the end of
   * the stream is detected, or an exception is thrown.
   * @param stream from which data to be read from
   * @param size max length of bytes to be read from the stream.
   * @return byte[] which has the data that is read from the stream
   * @throws IOException
   */
  public static byte[] readBytesFromStream(InputStream stream, int size) throws IOException {
    return readBytesFromStream(stream, new byte[size], 0, size);
  }

  /**
   * Read "size" length of bytes from stream to a byte array starting at the given offset in the byte[]. If "size"
   * length of bytes can't be read because the end of the stream has been reached, IOException is thrown. This method
   * blocks until input data is available, the end of the stream is detected, or an exception is thrown.
   * @param stream from which data to be read from
   * @param data byte[] into which the data has to be written
   * @param offset starting offset in the byte[] at which the data has to be written to
   * @param size length of bytes to be read from the stream
   * @return byte[] which has the data that is read from the stream. Same as @param data
   * @throws IOException
   */
  public static byte[] readBytesFromStream(InputStream stream, byte[] data, int offset, int size) throws IOException {
    int read = 0;
    while (read < size) {
      int sizeRead = stream.read(data, offset, size - read);
      if (sizeRead == 0 || sizeRead == -1) {
        throw new IOException("Total size read " + read + " is less than the size to be read " + size);
      }
      read += sizeRead;
      offset += sizeRead;
    }
    return data;
  }

  /**
   * Split the input string "data" using the delimiter and return as list of strings for the slices obtained
   * @param data
   * @param delimiter
   * @return
   */
  public static ArrayList<String> splitString(String data, String delimiter) {
    if (data == null) {
      throw new IllegalArgumentException("Passed in string is null ");
    }
    ArrayList<String> toReturn = new ArrayList<String>();
    String[] slices = data.split(delimiter);
    toReturn.addAll(Arrays.asList(slices));
    return toReturn;
  }

  /**
   * Merge/Concatenate the input list of strings using the delimiter and return the new string
   * @param data List of strings to be merged/concatenated
   * @param delimiter using which the list of strings need to be merged/concatenated
   * @return the obtained string after merging/concatenating
   */
  public static String concatenateString(ArrayList<String> data, String delimiter) {
    if (data == null) {
      throw new IllegalArgumentException("Passed in List is null ");
    }
    StringBuilder sb = new StringBuilder();
    if (data.size() > 1) {
      for (int i = 0; i < data.size() - 1; i++) {
        sb.append(data.get(i)).append(delimiter);
      }
      sb.append(data.get(data.size() - 1));
    }
    return sb.toString();
  }

  /**
   * Make sure that the ByteBuffer capacity is equal to or greater than the expected length.
   * If not, create a new ByteBuffer of expected length and copy contents from previous ByteBuffer to the new one
   * @param existingBuffer ByteBuffer capacity to check
   * @param newLength new length for the ByteBuffer.
   * returns ByteBuffer with a minimum capacity of new length
   */
  public static ByteBuffer ensureCapacity(ByteBuffer existingBuffer, int newLength) {
    if (newLength > existingBuffer.capacity()) {
      ByteBuffer newBuffer = ByteBuffer.allocate(newLength);
      existingBuffer.flip();
      newBuffer.put(existingBuffer);
      return newBuffer;
    }
    return existingBuffer;
  }

  /**
   * Gets the root cause for {@code t}.
   * @param t the {@link Throwable} whose root cause is required.
   * @return the root cause for {@code t}.
   */
  public static Throwable getRootCause(Throwable t) {
    Throwable throwable = t;
    while (throwable != null && throwable.getCause() != null) {
      throwable = throwable.getCause();
    }
    return throwable;
  }

  /**
   * Convert ms to nearest second(floor) and back to ms to get the approx value in ms if not for
   * {@link Utils#Infinite_Time}.
   * @param timeInMs the time in ms that needs to be converted
   * @return the time in ms to the nearest second(floored) for the given time in ms
   */
  public static long getTimeInMsToTheNearestSec(long timeInMs) {
    long timeInSecs = timeInMs / Time.MsPerSec;
    return timeInMs != Utils.Infinite_Time ? (timeInSecs * Time.MsPerSec) : Utils.Infinite_Time;
  }

  /**
   * Shuts down an {@link ExecutorService} gracefully in a given time. If the {@link ExecutorService} cannot be shut
   * down within the given time, it will be forced to shut down immediately. In the worst case, it will try to shut down
   * the {@link ExecutorService} within 2 * shutdownTimeout, separated by a forced shutdown.
   * @param executorService The {@link ExecutorService} to shut down.
   * @param shutdownTimeout The timeout in ms to shutdown the {@link ExecutorService}.
   * @param timeUnit TimeUnit for shutdownTimeout.
   */
  public static void shutDownExecutorService(ExecutorService executorService, long shutdownTimeout, TimeUnit timeUnit) {
    // Disable new tasks from being submitted
    executorService.shutdown();
    try {
      if (!executorService.awaitTermination(shutdownTimeout, timeUnit)) {
        logger.warn("ExecutorService is not shut down successfully within {} ms, forcing an immediate shutdown.",
            shutdownTimeout);
        executorService.shutdownNow();
        if (!executorService.awaitTermination(shutdownTimeout, timeUnit)) {
          logger.error("ExecutorService cannot be shut down successfully.");
        }
      }
    } catch (InterruptedException e) {
      logger.error("Exception occurred when shutting down the ExecutorService. Forcing an immediate shutdown.", e);
      executorService.shutdownNow();
      Thread.currentThread().interrupt();
    } catch (Exception e) {
      logger.error("Exception occurred when shutting down the ExecutorService.", e);
    }
  }

  /**
<<<<<<< HEAD
   * Delete a directory recursively or delete a single file.
   * @param file the file or directory to delete.
   * @throws IOException if all files could not be deleted.
   */
  public static void deleteFileOrDirectory(File file) throws IOException {
    if (file.exists()) {
      Files.walkFileTree(file.toPath(), new SimpleFileVisitor<Path>() {
        @Override
        public FileVisitResult visitFile(Path file, BasicFileAttributes attrs) throws IOException {
          Files.delete(file);
          return FileVisitResult.CONTINUE;
        }

        @Override
        public FileVisitResult postVisitDirectory(Path dir, IOException exc) throws IOException {
          Files.delete(dir);
          return FileVisitResult.CONTINUE;
        }
      });
    }
=======
   * @param cause the problem cause.
   * @return {@code true} this cause indicates a possible early termination from the client. {@code false} otherwise.
   */
  public static boolean isPossibleClientTermination(Throwable cause) {
    return cause instanceof IOException && CLIENT_RESET_EXCEPTION_MSG.equals(cause.getMessage());
  }

  /**
   * Wraps the given {@code cause} such that {@link #isPossibleClientTermination(Throwable)} recognizes it.
   * @param cause the {@link Throwable} to include.
   * @return wrapped {@code cause} such that {@link #isPossibleClientTermination(Throwable)} recognizes it.
   */
  public static IOException convertToClientTerminationException(Throwable cause) {
    return new IOException(CLIENT_RESET_EXCEPTION_MSG, cause);
>>>>>>> 04ea0e6d
  }

  /**
   * A thread factory to use for {@link ScheduledExecutorService}s instantiated using
   * {@link #newScheduler(int, String, boolean)}.
   */
  private static class SchedulerThreadFactory implements ThreadFactory {
    private final AtomicInteger schedulerThreadId = new AtomicInteger(0);
    private final String threadNamePrefix;
    private final boolean isDaemon;

    /**
     * Create a {@link SchedulerThreadFactory}
     * @param threadNamePrefix the prefix string for threads in this scheduler's thread pool.
     * @param isDaemon {@code true} if the created threads should be daemon threads.
     */
    SchedulerThreadFactory(String threadNamePrefix, boolean isDaemon) {
      this.threadNamePrefix = threadNamePrefix;
      this.isDaemon = isDaemon;
    }

    @Override
    public Thread newThread(Runnable r) {
      return Utils.newThread(threadNamePrefix + schedulerThreadId.getAndIncrement(), r, isDaemon);
    }
  }
}<|MERGE_RESOLUTION|>--- conflicted
+++ resolved
@@ -829,7 +829,23 @@
   }
 
   /**
-<<<<<<< HEAD
+   * @param cause the problem cause.
+   * @return {@code true} this cause indicates a possible early termination from the client. {@code false} otherwise.
+   */
+  public static boolean isPossibleClientTermination(Throwable cause) {
+    return cause instanceof IOException && CLIENT_RESET_EXCEPTION_MSG.equals(cause.getMessage());
+  }
+
+  /**
+   * Wraps the given {@code cause} such that {@link #isPossibleClientTermination(Throwable)} recognizes it.
+   * @param cause the {@link Throwable} to include.
+   * @return wrapped {@code cause} such that {@link #isPossibleClientTermination(Throwable)} recognizes it.
+   */
+  public static IOException convertToClientTerminationException(Throwable cause) {
+    return new IOException(CLIENT_RESET_EXCEPTION_MSG, cause);
+  }
+
+  /**
    * Delete a directory recursively or delete a single file.
    * @param file the file or directory to delete.
    * @throws IOException if all files could not be deleted.
@@ -850,22 +866,6 @@
         }
       });
     }
-=======
-   * @param cause the problem cause.
-   * @return {@code true} this cause indicates a possible early termination from the client. {@code false} otherwise.
-   */
-  public static boolean isPossibleClientTermination(Throwable cause) {
-    return cause instanceof IOException && CLIENT_RESET_EXCEPTION_MSG.equals(cause.getMessage());
-  }
-
-  /**
-   * Wraps the given {@code cause} such that {@link #isPossibleClientTermination(Throwable)} recognizes it.
-   * @param cause the {@link Throwable} to include.
-   * @return wrapped {@code cause} such that {@link #isPossibleClientTermination(Throwable)} recognizes it.
-   */
-  public static IOException convertToClientTerminationException(Throwable cause) {
-    return new IOException(CLIENT_RESET_EXCEPTION_MSG, cause);
->>>>>>> 04ea0e6d
   }
 
   /**
