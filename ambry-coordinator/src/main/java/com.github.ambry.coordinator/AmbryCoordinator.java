--- conflicted
+++ resolved
@@ -141,13 +141,8 @@
   }
 
   private OperationContext getOperationContext() {
-<<<<<<< HEAD
-    return new OperationContext(clientId, connectionPoolCheckoutTimeout, crossDCProxyCallsEnabled.get(),
-        coordinatorMetrics, responseFailureHandler);
-=======
     return new OperationContext(clientId, connectionPoolCheckoutTimeout, crossDCProxyCallsEnabled.get(), coordinatorMetrics,
         responseHandler);
->>>>>>> 4580c2ea
   }
 
   private PartitionId getPartitionForPut()
