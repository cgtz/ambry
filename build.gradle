// Copyright (C) 2014-2016 LinkedIn Corp. All rights reserved.
//
// Licensed under the Apache License, Version 2.0 (the "License"); you may not use
// this file except in compliance with the License. You may obtain a copy of the
// License at  http://www.apache.org/licenses/LICENSE-2.0
//
// Unless required by applicable law or agreed to in writing, software distributed
// under the License is distributed on an "AS IS" BASIS, WITHOUT WARRANTIES OR
// CONDITIONS OF ANY KIND, either express or implied.

buildscript {
    repositories {
        mavenCentral()
    }
    apply from: file('gradle/buildscript.gradle'), to: buildscript
}

apply from: file('gradle/license.gradle')
apply from: file('gradle/environment.gradle')
apply from: file("gradle/dependency-versions.gradle")

allprojects {
    group = "com.github.ambry"

    apply plugin: 'eclipse'
    apply plugin: 'idea'
    apply plugin: 'project-report'

    repositories {
        mavenCentral()
        mavenLocal()
    }
}

subprojects {
    apply plugin: 'java'

<<<<<<< HEAD
    sourceSets {
      test {
        java.srcDir file('src/integration-test/java')
        resources.srcDir file('src/integration-test/resources')
      }
      unitTest {
        java.srcDir file('src/test/java')
        resources.srcDir file('src/test/resources')
=======
    test {
      testLogging {
        exceptionFormat = 'full'
>>>>>>> 89fb98dc
      }
    }

    dependencies {
        compile "log4j:log4j:$log4jVersion"
        compile "org.slf4j:slf4j-api:$slf4jVersion"
        compile "org.slf4j:slf4j-log4j12:$slf4jVersion"
        testCompile "junit:junit:$junitVersion"
        unitTestCompile sourceSets.main.output
        unitTestCompile sourceSets.test.output
        unitTestCompile configurations.testCompile
        unitTestRuntime configurations.testRuntime
    }

    task unitTest(type: Test) {
      testClassesDir = sourceSets.unitTest.output.classesDir
      classpath += sourceSets.unitTest.runtimeClasspath
    }
    
    // only run unit tests when doing a standard build,
    // but run integration tests too when running the test target
    check.dependsOn -= test
    check.dependsOn += unitTest
}

project(':ambry-utils') {
    dependencies {
        compile "commons-codec:commons-codec:$commonsVersion"
        compile "org.json:json:$jsonVersion"
        compile "net.sf.jopt-simple:jopt-simple:$joptSimpleVersion"
    }
}

project(':ambry-api') {
    dependencies {
        compile project(':ambry-utils')
        compile "com.codahale.metrics:metrics-core:$metricsVersion"
        testCompile project(':ambry-utils').sourceSets.test.output
    }
}

project(':ambry-clustermap') {
    dependencies {
        compile project(':ambry-api'),
                project(':ambry-metrics'),
                project(':ambry-utils')
        compile "com.codahale.metrics:metrics-core:$metricsVersion"
        compile "org.json:json:$jsonVersion"
    }
}

project(':ambry-commons') {
    dependencies {
        compile project(':ambry-api'),
                project(':ambry-clustermap'),
                project(':ambry-messageformat'),
                project(':ambry-utils')
        testCompile project(':ambry-clustermap').sourceSets.test.output
    }
}

project(':ambry-network') {
    dependencies {
        compile project(':ambry-api'),
                project(':ambry-utils')
        compile "com.codahale.metrics:metrics-core:$metricsVersion"
        testCompile "org.bouncycastle:bcpkix-jdk15on:$bouncycastleVersion"
        testCompile project(':ambry-utils').sourceSets.test.output
    }
}

project(':ambry-server') {
    dependencies {
        compile project(':ambry-clustermap'),
                project(':ambry-coordinator'),
                project(':ambry-messageformat'),
                project(':ambry-metrics'),
                project(':ambry-network'),
                project(':ambry-protocol'),
                project(':ambry-commons'),
                project(':ambry-store'),
                project(':ambry-utils'),
                project(':ambry-replication')
        compile "com.codahale.metrics:metrics-core:$metricsVersion"
        testCompile project(':ambry-utils').sourceSets.test.output
        testCompile project(':ambry-clustermap').sourceSets.test.output
        testCompile project(':ambry-network').sourceSets.test.output
        testCompile "org.bouncycastle:bcpkix-jdk15on:$bouncycastleVersion"
    }
}

project(':ambry-store') {
    dependencies {
        compile project(':ambry-api'),
                project(':ambry-clustermap'),
                project(':ambry-metrics'),
                project(':ambry-utils')
        compile "com.codahale.metrics:metrics-core:$metricsVersion"
        testCompile project(':ambry-clustermap').sourceSets.test.output
        testCompile project(':ambry-utils').sourceSets.test.output
    }
}

project(':ambry-messageformat') {
    dependencies {
        compile project(':ambry-api'),
                project(':ambry-utils')
        compile "com.codahale.metrics:metrics-core:$metricsVersion"
        testCompile project(':ambry-utils').sourceSets.test.output
    }
}

project(':ambry-replication') {
    dependencies {
        compile project(':ambry-api'),
                project(':ambry-utils'),
                project(':ambry-store'),
                project(':ambry-commons'),
                project(':ambry-protocol'),
                project(':ambry-network')
        compile "com.codahale.metrics:metrics-core:$metricsVersion"
        testCompile project(':ambry-clustermap').sourceSets.test.output
        testCompile project(':ambry-utils').sourceSets.test.output
    }
}

project(':ambry-coordinator') {
    dependencies {
        compile project(':ambry-api'),
                project(':ambry-clustermap'),
                project(':ambry-messageformat'),
                project(':ambry-commons'),
                project(':ambry-utils'),
                project(':ambry-protocol'),
                project(':ambry-network')
        testCompile project(':ambry-clustermap').sourceSets.test.output
        testCompile project(':ambry-network').sourceSets.test.output
    }
}

project(':ambry-tools') {
    dependencies {
        compile project(':ambry-api'),
                project(':ambry-store'),
                project(':ambry-coordinator')
        compile "net.sf.jopt-simple:jopt-simple:$joptSimpleVersion"
    }
}

project(':ambry-metrics') {
    dependencies {
        compile project(':ambry-api')
    }
}

project(':ambry-protocol') {
    dependencies {
        compile project(':ambry-api'),
                project(':ambry-clustermap'),
                project(':ambry-messageformat'),
                project(':ambry-utils'),
                project(':ambry-commons')
        testCompile project(':ambry-clustermap').sourceSets.test.output
    }
}

project(':ambry-rest') {
    dependencies {
        compile project(':ambry-api'),
                project(':ambry-utils'),
                project(':ambry-commons')
        compile "com.codahale.metrics:metrics-core:$metricsVersion"
        compile "net.sf.jopt-simple:jopt-simple:$joptSimpleVersion"
        compile "io.netty:netty-all:4.0.25.Final"
        compile "javax.servlet:javax.servlet-api:$javaxVersion"
        testCompile project(':ambry-api').sourceSets.test.output
        testCompile project(':ambry-clustermap').sourceSets.test.output
        testCompile project(':ambry-utils').sourceSets.test.output
    }
}

project(':ambry-admin') {
    dependencies {
        compile project(':ambry-api'),
                project(':ambry-utils'),
                project(':ambry-commons'),
                project(':ambry-rest'),
                project(':ambry-router')
        compile "com.codahale.metrics:metrics-core:$metricsVersion"
        testCompile project(':ambry-api').sourceSets.test.output
        testCompile project(':ambry-clustermap').sourceSets.test.output
        testCompile project(':ambry-rest').sourceSets.test.output
        testCompile project(':ambry-utils').sourceSets.test.output
    }
}

project(':ambry-router') {
    dependencies {
        compile project(':ambry-api'),
                project(':ambry-utils'),
                project(':ambry-commons'),
                project(':ambry-coordinator')
        compile "com.codahale.metrics:metrics-core:$metricsVersion"
        testCompile project(':ambry-api').sourceSets.test.output
        testCompile project(':ambry-clustermap').sourceSets.test.output
        testCompile project(':ambry-utils').sourceSets.test.output
        testCompile project(':ambry-network').sourceSets.test.output
    }
}

project(':ambry-frontend') {
    dependencies {
        compile project(':ambry-api'),
                project(':ambry-utils'),
                project(':ambry-commons'),
                project(':ambry-rest'),
                project(':ambry-router')
        compile "com.codahale.metrics:metrics-core:$metricsVersion"
        testCompile project(':ambry-api').sourceSets.test.output
        testCompile project(':ambry-clustermap').sourceSets.test.output
        testCompile project(':ambry-rest').sourceSets.test.output
        testCompile project(':ambry-utils').sourceSets.test.output
    }
}

subprojects.each { subproject -> evaluationDependsOn(subproject.path)}

task allJar(type: Jar, dependsOn: subprojects.assemble) {
    manifest {
        attributes 'Implementation-Title': 'Ambry',
                   'Main-Class': 'com.github.ambry.server.AmbryMain'
    }
    destinationDir = file('target')
    baseName = 'ambry'
    subprojects.each { subproject ->
        from  {
            (subproject.configurations.archives.allArtifacts.files + subproject.configurations.runtime).collect {
                zipTree(it)
            }
        }
    }
}<|MERGE_RESOLUTION|>--- conflicted
+++ resolved
@@ -35,7 +35,6 @@
 subprojects {
     apply plugin: 'java'
 
-<<<<<<< HEAD
     sourceSets {
       test {
         java.srcDir file('src/integration-test/java')
@@ -44,11 +43,12 @@
       unitTest {
         java.srcDir file('src/test/java')
         resources.srcDir file('src/test/resources')
-=======
+      }
+    }
+
     test {
       testLogging {
         exceptionFormat = 'full'
->>>>>>> 89fb98dc
       }
     }
 
