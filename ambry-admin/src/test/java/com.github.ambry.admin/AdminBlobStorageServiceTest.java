--- conflicted
+++ resolved
@@ -350,7 +350,7 @@
     ReadableStreamChannel channel = doGet(restRequest, restResponseChannel);
     String echoedText = getJsonizedResponseBody(channel).getString(EchoHandler.TEXT_KEY);
     assertEquals("Unexpected Content-Type", "application/json",
-        restResponseChannel.getHeader(MockRestResponseChannel.CONTENT_TYPE_HEADER_KEY));
+        restResponseChannel.getHeader(RestUtils.Headers.CONTENT_TYPE));
     assertEquals("Did not get expected response", inputText, echoedText);
   }
 
@@ -392,7 +392,7 @@
       MockRestResponseChannel restResponseChannel = new MockRestResponseChannel();
       ReadableStreamChannel channel = doGet(restRequest, restResponseChannel);
       assertEquals("Unexpected Content-Type", "application/json",
-          restResponseChannel.getHeader(MockRestResponseChannel.CONTENT_TYPE_HEADER_KEY));
+          restResponseChannel.getHeader(RestUtils.Headers.CONTENT_TYPE));
       String returnedReplicasStr =
           getJsonizedResponseBody(channel).getString(GetReplicasForBlobIdHandler.REPLICAS_KEY).replace("\"", "");
       assertEquals("Replica IDs returned for the BlobId do no match with the replicas IDs of partition",
@@ -1054,20 +1054,11 @@
     MockRestResponseChannel restResponseChannel = new MockRestResponseChannel();
     doPost(restRequest, restResponseChannel);
     assertEquals("Unexpected response status", ResponseStatus.Created, restResponseChannel.getResponseStatus());
-<<<<<<< HEAD
-    assertTrue("No Date header", restResponseChannel.getHeader("Date") != null);
+    assertTrue("No Date header", restResponseChannel.getHeader(RestUtils.Headers.DATE) != null);
     assertTrue("No " + RestUtils.Headers.CREATION_TIME,
         restResponseChannel.getHeader(RestUtils.Headers.CREATION_TIME) != null);
     assertEquals("Content-Length is not 0", "0", restResponseChannel.getHeader(RestUtils.Headers.CONTENT_LENGTH));
     String blobId = restResponseChannel.getHeader(RestUtils.Headers.LOCATION);
-=======
-    assertTrue("No Date header", restResponseChannel.getHeader(MockRestResponseChannel.DATE_KEY) != null);
-    assertTrue("No " + RestUtils.Headers.Creation_Time,
-        restResponseChannel.getHeader(RestUtils.Headers.Creation_Time) != null);
-    assertEquals("Content-Length is not 0", "0",
-        restResponseChannel.getHeader(MockRestResponseChannel.CONTENT_LENGTH_HEADER_KEY));
-    String blobId = restResponseChannel.getHeader(MockRestResponseChannel.LOCATION_HEADER_KEY);
->>>>>>> 8e1693e7
     if (blobId == null) {
       fail("postBlobAndVerify did not return a blob ID");
     }
@@ -1107,9 +1098,8 @@
     doHead(restRequest, restResponseChannel);
     assertEquals("Unexpected response status", ResponseStatus.Ok, restResponseChannel.getResponseStatus());
     checkCommonGetHeadHeaders(restResponseChannel, expectedHeaders);
-<<<<<<< HEAD
     assertEquals("Content-Length does not match blob size", expectedHeaders.getString(RestUtils.Headers.BLOB_SIZE),
-        restResponseChannel.getHeader("Content-Length"));
+        restResponseChannel.getHeader(RestUtils.Headers.CONTENT_LENGTH));
     assertEquals(RestUtils.Headers.SERVICE_ID + " does not match",
         expectedHeaders.getString(RestUtils.Headers.SERVICE_ID),
         restResponseChannel.getHeader(RestUtils.Headers.SERVICE_ID));
@@ -1120,20 +1110,6 @@
         restResponseChannel.getHeader(RestUtils.Headers.AMBRY_CONTENT_TYPE));
     assertTrue(RestUtils.Headers.CREATION_TIME + " header missing",
         restResponseChannel.getHeader(RestUtils.Headers.CREATION_TIME) != null);
-=======
-    assertEquals("Content-Length does not match blob size", expectedHeaders.getString(RestUtils.Headers.Blob_Size),
-        restResponseChannel.getHeader(MockRestResponseChannel.CONTENT_LENGTH_HEADER_KEY));
-    assertEquals(RestUtils.Headers.Service_Id + " does not match",
-        expectedHeaders.getString(RestUtils.Headers.Service_Id),
-        restResponseChannel.getHeader(RestUtils.Headers.Service_Id));
-    assertEquals(RestUtils.Headers.Private + " does not match", expectedHeaders.getString(RestUtils.Headers.Private),
-        restResponseChannel.getHeader(RestUtils.Headers.Private));
-    assertEquals(RestUtils.Headers.Content_Type + " does not match",
-        expectedHeaders.getString(RestUtils.Headers.Content_Type),
-        restResponseChannel.getHeader(RestUtils.Headers.Content_Type));
-    assertTrue(RestUtils.Headers.Creation_Time + " header missing",
-        restResponseChannel.getHeader(RestUtils.Headers.Creation_Time) != null);
->>>>>>> 8e1693e7
     if (expectedHeaders.getLong(RestUtils.Headers.TTL) != Utils.Infinite_Time) {
       assertEquals(RestUtils.Headers.TTL + " does not match", expectedHeaders.getString(RestUtils.Headers.TTL),
           restResponseChannel.getHeader(RestUtils.Headers.TTL));
@@ -1175,14 +1151,8 @@
     MockRestResponseChannel restResponseChannel = new MockRestResponseChannel();
     doDelete(restRequest, restResponseChannel);
     assertEquals("Unexpected response status", ResponseStatus.Accepted, restResponseChannel.getResponseStatus());
-<<<<<<< HEAD
-    assertTrue("No Date header", restResponseChannel.getHeader("Date") != null);
+    assertTrue("No Date header", restResponseChannel.getHeader(RestUtils.Headers.DATE) != null);
     assertEquals("Content-Length is not 0", "0", restResponseChannel.getHeader(RestUtils.Headers.CONTENT_LENGTH));
-=======
-    assertTrue("No Date header", restResponseChannel.getHeader(MockRestResponseChannel.DATE_KEY) != null);
-    assertEquals("Content-Length is not 0", "0",
-        restResponseChannel.getHeader(MockRestResponseChannel.CONTENT_LENGTH_HEADER_KEY));
->>>>>>> 8e1693e7
   }
 
   /**
@@ -1193,15 +1163,9 @@
    */
   private void checkCommonGetHeadHeaders(MockRestResponseChannel restResponseChannel, JSONObject expectedHeaders)
       throws JSONException {
-<<<<<<< HEAD
     assertEquals("Content-Type does not match", expectedHeaders.getString(RestUtils.Headers.AMBRY_CONTENT_TYPE),
-        restResponseChannel.getHeader("Content-Type"));
-    assertTrue("No Date header", restResponseChannel.getHeader("Date") != null);
-=======
-    assertEquals("Content-Type does not match", expectedHeaders.getString(RestUtils.Headers.Content_Type),
-        restResponseChannel.getHeader(MockRestResponseChannel.CONTENT_TYPE_HEADER_KEY));
-    assertTrue("No Date header", restResponseChannel.getHeader(MockRestResponseChannel.DATE_KEY) != null);
->>>>>>> 8e1693e7
+        restResponseChannel.getHeader(RestUtils.Headers.CONTENT_TYPE));
+    assertTrue("No Date header", restResponseChannel.getHeader(RestUtils.Headers.DATE) != null);
     assertTrue("No Last-Modified header", restResponseChannel.getHeader("Last-Modified") != null);
     assertEquals(RestUtils.Headers.BLOB_SIZE + " does not match",
         expectedHeaders.getString(RestUtils.Headers.BLOB_SIZE),
