/**
 * Copyright 2016 LinkedIn Corp. All rights reserved.
 *
 * Licensed under the Apache License, Version 2.0 (the "License");
 * you may not use this file except in compliance with the License.
 * You may obtain a copy of the License at
 *
 * http://www.apache.org/licenses/LICENSE-2.0
 *
 * Unless required by applicable law or agreed to in writing, software
 * distributed under the License is distributed on an "AS IS" BASIS,
 * WITHOUT WARRANTIES OR CONDITIONS OF ANY KIND, either express or implied.
 */
package com.github.ambry.store;

import com.codahale.metrics.Timer;
import com.github.ambry.config.StoreConfig;
import com.github.ambry.utils.FileLock;
import com.github.ambry.utils.Time;
import java.io.File;
import java.io.IOException;
import java.util.ArrayList;
import java.util.Collection;
import java.util.EnumSet;
import java.util.HashMap;
import java.util.List;
import java.util.Map;
import java.util.Set;
import java.util.UUID;
import java.util.concurrent.ScheduledExecutorService;
import java.util.concurrent.TimeUnit;
import org.slf4j.Logger;
import org.slf4j.LoggerFactory;


/**
 * The blob store that controls the log and index
 */
class BlobStore implements Store {
  static final String SEPARATOR = "_";
  private final static String LockFile = ".lock";

  private final String storeId;
  private final String dataDir;
  private final ScheduledExecutorService taskScheduler;
  private final ScheduledExecutorService longLivedTaskScheduler;
  private final DiskIOScheduler diskIOScheduler;
  private final DiskSpaceAllocator diskSpaceAllocator;
  private final Logger logger = LoggerFactory.getLogger(getClass());
  /* A lock that prevents concurrent writes to the log */
  private final Object lock = new Object();
  private final StoreConfig config;
  private final long capacityInBytes;
  private final StoreKeyFactory factory;
  private final MessageStoreRecovery recovery;
  private final MessageStoreHardDelete hardDelete;
  private final StoreMetrics metrics;
  private final StoreMetrics storeUnderCompactionMetrics;
  private final Time time;
  private final UUID sessionId = UUID.randomUUID();

  private Log log;
  private BlobStoreCompactor compactor;
  private PersistentIndex index;
  private BlobStoreStats blobStoreStats;
  private boolean started;
  private FileLock fileLock;

  /**
   * States representing the different scenarios that can occur when a set of messages are to be written to the store.
   * Nomenclature:
   * Absent: a key that is non-existent in the store.
   * Duplicate: a key that exists in the store and has the same CRC (meaning the message is the same).
   * Colliding: a key that exists in the store but has a different CRC (meaning the message is different).
   */
  private enum MessageWriteSetStateInStore {
    ALL_ABSENT, // The messages are all absent in the store.
    COLLIDING, // At least one message in the write set has the same key as another, different message in the store.
    ALL_DUPLICATE, // The messages are all duplicates - every one of them already exist in the store.
    SOME_NOT_ALL_DUPLICATE, // At least one of the message is a duplicate, but not all.
  }

  BlobStore(String storeId, StoreConfig config, ScheduledExecutorService taskScheduler,
<<<<<<< HEAD
      ScheduledExecutorService longLivedTaskScheduler, DiskIOScheduler diskIOScheduler,
      DiskSpaceAllocator diskSpaceAllocator, StorageManagerMetrics storageManagerMetrics, String dataDir,
      long capacityInBytes, StoreKeyFactory factory, MessageStoreRecovery recovery, MessageStoreHardDelete hardDelete,
      Time time) {
    this.metrics = storageManagerMetrics.createStoreMetrics(storeId);
=======
      ScheduledExecutorService longLivedTaskScheduler, DiskIOScheduler diskIOScheduler, StoreMetrics metrics,
      StoreMetrics storeUnderCompactionMetrics, String dataDir, long capacityInBytes, StoreKeyFactory factory,
      MessageStoreRecovery recovery, MessageStoreHardDelete hardDelete, Time time) {
    this.metrics = metrics;
    this.storeUnderCompactionMetrics = storeUnderCompactionMetrics;
>>>>>>> 799f01c5
    this.storeId = storeId;
    this.dataDir = dataDir;
    this.taskScheduler = taskScheduler;
    this.longLivedTaskScheduler = longLivedTaskScheduler;
    this.diskIOScheduler = diskIOScheduler;
    this.diskSpaceAllocator = diskSpaceAllocator;
    this.config = config;
    this.capacityInBytes = capacityInBytes;
    this.factory = factory;
    this.recovery = recovery;
    this.hardDelete = hardDelete;
    this.time = time;
  }

  @Override
  public void start() throws StoreException {
    synchronized (lock) {
      if (started) {
        throw new StoreException("Store already started", StoreErrorCodes.Store_Already_Started);
      }
      final Timer.Context context = metrics.storeStartTime.time();
      try {
        // Check if the data dir exist. If it does not exist, create it
        File dataFile = new File(dataDir);
        if (!dataFile.exists()) {
          logger.info("Store : {} data directory not found. creating it", dataDir);
          boolean created = dataFile.mkdir();
          if (!created) {
            throw new StoreException("Failed to create directory for data dir " + dataDir,
                StoreErrorCodes.Initialization_Error);
          }
        }
        if (!dataFile.isDirectory() || !dataFile.canRead()) {
          throw new StoreException(dataFile.getAbsolutePath() + " is either not a directory or is not readable",
              StoreErrorCodes.Initialization_Error);
        }

        // lock the directory
        fileLock = new FileLock(new File(dataDir, LockFile));
        if (!fileLock.tryLock()) {
          throw new StoreException(
              "Failed to acquire lock on file " + dataDir + ". Another process or thread is using this directory.",
              StoreErrorCodes.Initialization_Error);
        }

        StoreDescriptor storeDescriptor = new StoreDescriptor(dataDir);
<<<<<<< HEAD
        log = new Log(dataDir, capacityInBytes, config.storeSegmentSizeInBytes, diskSpaceAllocator, metrics);
        compactor =
            new BlobStoreCompactor(dataDir, storeId, factory, config, metrics, diskIOScheduler, diskSpaceAllocator, log,
                time, sessionId, storeDescriptor.getIncarnationId());
        index = new PersistentIndex(dataDir, taskScheduler, log, config, factory, recovery, hardDelete, diskIOScheduler,
            metrics, time, sessionId, storeDescriptor.getIncarnationId());
=======
        log = new Log(dataDir, capacityInBytes, config.storeSegmentSizeInBytes, metrics);
        compactor = new BlobStoreCompactor(dataDir, storeId, factory, config, metrics, storeUnderCompactionMetrics,
            diskIOScheduler, log, time, sessionId, storeDescriptor.getIncarnationId());
        index = new PersistentIndex(dataDir, storeId, taskScheduler, log, config, factory, recovery, hardDelete,
            diskIOScheduler, metrics, time, sessionId, storeDescriptor.getIncarnationId());
>>>>>>> 799f01c5
        compactor.initialize(index);
        metrics.initializeIndexGauges(storeId, index, capacityInBytes);
        long logSegmentForecastOffsetMs = TimeUnit.DAYS.toMillis(config.storeDeletedMessageRetentionDays);
        long bucketSpanInMs = TimeUnit.MINUTES.toMillis(config.storeStatsBucketSpanInMinutes);
        long queueProcessingPeriodInMs =
            TimeUnit.MINUTES.toMillis(config.storeStatsRecentEntryProcessingIntervalInMinutes);
        blobStoreStats =
            new BlobStoreStats(storeId, index, config.storeStatsBucketCount, bucketSpanInMs, logSegmentForecastOffsetMs,
                queueProcessingPeriodInMs, config.storeStatsWaitTimeoutInSecs, time, longLivedTaskScheduler,
                taskScheduler, diskIOScheduler, metrics);
        started = true;
      } catch (Exception e) {
        metrics.storeStartFailure.inc();
        throw new StoreException("Error while starting store for dir " + dataDir, e,
            StoreErrorCodes.Initialization_Error);
      } finally {
        context.stop();
      }
    }
  }

  @Override
  public StoreInfo get(List<? extends StoreKey> ids, EnumSet<StoreGetOptions> storeGetOptions) throws StoreException {
    checkStarted();
    // allows concurrent gets
    final Timer.Context context = metrics.getResponse.time();
    try {
      List<BlobReadOptions> readOptions = new ArrayList<BlobReadOptions>(ids.size());
      Map<StoreKey, MessageInfo> indexMessages = new HashMap<StoreKey, MessageInfo>(ids.size());
      for (StoreKey key : ids) {
        BlobReadOptions readInfo = index.getBlobReadInfo(key, storeGetOptions);
        readOptions.add(readInfo);
        indexMessages.put(key, readInfo.getMessageInfo());
      }

      MessageReadSet readSet = new StoreMessageReadSet(readOptions);
      // We ensure that the metadata list is ordered with the order of the message read set view that the
      // log provides. This ensures ordering of all messages across the log and metadata from the index.
      List<MessageInfo> messageInfoList = new ArrayList<MessageInfo>(readSet.count());
      for (int i = 0; i < readSet.count(); i++) {
        messageInfoList.add(indexMessages.get(readSet.getKeyAt(i)));
      }
      return new StoreInfo(readSet, messageInfoList);
    } catch (StoreException e) {
      throw e;
    } catch (Exception e) {
      throw new StoreException("Unknown exception while trying to fetch blobs from store " + dataDir, e,
          StoreErrorCodes.Unknown_Error);
    } finally {
      context.stop();
    }
  }

  /**
   * Checks the state of the messages in the given {@link MessageWriteSet} in the given {@link FileSpan}.
   * @param messageSetToWrite Non-empty set of messages to write to the store.
   * @param fileSpan The fileSpan on which the check for existence of the messages have to be made.
   * @return {@link MessageWriteSetStateInStore} representing the outcome of the state check.
   * @throws StoreException relays those encountered from {@link PersistentIndex#findKey(StoreKey, FileSpan)}.
   */
  private MessageWriteSetStateInStore checkWriteSetStateInStore(MessageWriteSet messageSetToWrite, FileSpan fileSpan)
      throws StoreException {
    int existingIdenticalEntries = 0;
    for (MessageInfo info : messageSetToWrite.getMessageSetInfo()) {
      if (index.findKey(info.getStoreKey(), fileSpan) != null) {
        if (index.wasRecentlySeen(info)) {
          existingIdenticalEntries++;
          metrics.identicalPutAttemptCount.inc();
        } else {
          return MessageWriteSetStateInStore.COLLIDING;
        }
      }
    }
    if (existingIdenticalEntries == messageSetToWrite.getMessageSetInfo().size()) {
      return MessageWriteSetStateInStore.ALL_DUPLICATE;
    } else if (existingIdenticalEntries > 0) {
      return MessageWriteSetStateInStore.SOME_NOT_ALL_DUPLICATE;
    } else {
      return MessageWriteSetStateInStore.ALL_ABSENT;
    }
  }

  @Override
  public void put(MessageWriteSet messageSetToWrite) throws StoreException {
    checkStarted();
    final Timer.Context context = metrics.putResponse.time();
    try {
      if (messageSetToWrite.getMessageSetInfo().isEmpty()) {
        throw new IllegalArgumentException("Message write set cannot be empty");
      }
      Offset indexEndOffsetBeforeCheck = index.getCurrentEndOffset();
      MessageWriteSetStateInStore state = checkWriteSetStateInStore(messageSetToWrite, null);
      if (state == MessageWriteSetStateInStore.ALL_ABSENT) {
        synchronized (lock) {
          // Validate that log end offset was not changed. If changed, check once again for existing
          // keys in store
          Offset currentIndexEndOffset = index.getCurrentEndOffset();
          if (!currentIndexEndOffset.equals(indexEndOffsetBeforeCheck)) {
            FileSpan fileSpan = new FileSpan(indexEndOffsetBeforeCheck, currentIndexEndOffset);
            state = checkWriteSetStateInStore(messageSetToWrite, fileSpan);
          }

          if (state == MessageWriteSetStateInStore.ALL_ABSENT) {
            Offset endOffsetOfLastMessage = log.getEndOffset();
            messageSetToWrite.writeTo(log);
            logger.trace("Store : {} message set written to log", dataDir);
            List<MessageInfo> messageInfo = messageSetToWrite.getMessageSetInfo();
            ArrayList<IndexEntry> indexEntries = new ArrayList<>(messageInfo.size());
            for (MessageInfo info : messageInfo) {
              FileSpan fileSpan = log.getFileSpanForMessage(endOffsetOfLastMessage, info.getSize());
              IndexValue value = new IndexValue(info.getSize(), fileSpan.getStartOffset(), info.getExpirationTimeInMs(),
                  info.getOperationTimeMs(), info.getAccountId(), info.getContainerId());
              IndexEntry entry = new IndexEntry(info.getStoreKey(), value, info.getCrc());
              indexEntries.add(entry);
              endOffsetOfLastMessage = fileSpan.getEndOffset();
            }
            FileSpan fileSpan = new FileSpan(indexEntries.get(0).getValue().getOffset(), endOffsetOfLastMessage);
            index.addToIndex(indexEntries, fileSpan);
            for (IndexEntry newEntry : indexEntries) {
              blobStoreStats.handleNewPutEntry(newEntry.getValue());
            }
            logger.trace("Store : {} message set written to index ", dataDir);
          }
        }
      }
      switch (state) {
        case COLLIDING:
          throw new StoreException(
              "For at least one message in the write set, another blob with same key exists in store",
              StoreErrorCodes.Already_Exist);
        case SOME_NOT_ALL_DUPLICATE:
          throw new StoreException(
              "At least one message but not all in the write set is identical to an existing entry",
              StoreErrorCodes.Already_Exist);
        case ALL_DUPLICATE:
          logger.trace("All entries to put already exist in the store, marking operation as successful");
          break;
        case ALL_ABSENT:
          logger.trace("All entries were absent, and were written to the store successfully");
          break;
      }
    } catch (StoreException e) {
      throw e;
    } catch (IOException e) {
      throw new StoreException("IO error while trying to put blobs to store " + dataDir, e, StoreErrorCodes.IOError);
    } catch (Exception e) {
      throw new StoreException("Unknown error while trying to put blobs to store " + dataDir, e,
          StoreErrorCodes.Unknown_Error);
    } finally {
      context.stop();
    }
  }

  @Override
  public void delete(MessageWriteSet messageSetToDelete) throws StoreException {
    checkStarted();
    final Timer.Context context = metrics.deleteResponse.time();
    try {
      List<IndexValue> indexValuesToDelete = new ArrayList<>();
      List<MessageInfo> infoList = messageSetToDelete.getMessageSetInfo();
      Offset indexEndOffsetBeforeCheck = index.getCurrentEndOffset();
      for (MessageInfo info : infoList) {
        IndexValue value = index.findKey(info.getStoreKey());
        if (value == null) {
          throw new StoreException("Cannot delete id " + info.getStoreKey() + " since it is not present in the index.",
              StoreErrorCodes.ID_Not_Found);
        } else if (value.isFlagSet(IndexValue.Flags.Delete_Index)) {
          throw new StoreException(
              "Cannot delete id " + info.getStoreKey() + " since it is already deleted in the index.",
              StoreErrorCodes.ID_Deleted);
        }
        indexValuesToDelete.add(value);
      }
      synchronized (lock) {
        Offset currentIndexEndOffset = index.getCurrentEndOffset();
        if (!currentIndexEndOffset.equals(indexEndOffsetBeforeCheck)) {
          FileSpan fileSpan = new FileSpan(indexEndOffsetBeforeCheck, currentIndexEndOffset);
          for (MessageInfo info : infoList) {
            IndexValue value = index.findKey(info.getStoreKey(), fileSpan);
            if (value != null && value.isFlagSet(IndexValue.Flags.Delete_Index)) {
              throw new StoreException(
                  "Cannot delete id " + info.getStoreKey() + " since it is already deleted in the index.",
                  StoreErrorCodes.ID_Deleted);
            }
          }
        }
        Offset endOffsetOfLastMessage = log.getEndOffset();
        messageSetToDelete.writeTo(log);
        logger.trace("Store : {} delete mark written to log", dataDir);
        int correspondingPutIndex = 0;
        for (MessageInfo info : infoList) {
          FileSpan fileSpan = log.getFileSpanForMessage(endOffsetOfLastMessage, info.getSize());
          IndexValue deleteIndexValue = index.markAsDeleted(info.getStoreKey(), fileSpan, info.getOperationTimeMs());
          endOffsetOfLastMessage = fileSpan.getEndOffset();
          blobStoreStats.handleNewDeleteEntry(deleteIndexValue, indexValuesToDelete.get(correspondingPutIndex++));
        }
        logger.trace("Store : {} delete has been marked in the index ", dataDir);
      }
    } catch (StoreException e) {
      throw e;
    } catch (IOException e) {
      throw new StoreException("IO error while trying to delete blobs from store " + dataDir, e,
          StoreErrorCodes.IOError);
    } catch (Exception e) {
      throw new StoreException("Unknown error while trying to delete blobs from store " + dataDir, e,
          StoreErrorCodes.Unknown_Error);
    } finally {
      context.stop();
    }
  }

  @Override
  public FindInfo findEntriesSince(FindToken token, long maxTotalSizeOfEntries) throws StoreException {
    checkStarted();
    final Timer.Context context = metrics.findEntriesSinceResponse.time();
    try {
      return index.findEntriesSince(token, maxTotalSizeOfEntries);
    } finally {
      context.stop();
    }
  }

  @Override
  public Set<StoreKey> findMissingKeys(List<StoreKey> keys) throws StoreException {
    checkStarted();
    final Timer.Context context = metrics.findMissingKeysResponse.time();
    try {
      return index.findMissingKeys(keys);
    } finally {
      context.stop();
    }
  }

  @Override
  public StoreStats getStoreStats() {
    return blobStoreStats;
  }

  @Override
  public boolean isKeyDeleted(StoreKey key) throws StoreException {
    checkStarted();
    final Timer.Context context = metrics.isKeyDeletedResponse.time();
    try {
      IndexValue value = index.findKey(key);
      if (value == null) {
        throw new StoreException("Key " + key + " not found in store. Cannot check if it is deleted",
            StoreErrorCodes.ID_Not_Found);
      }
      return value.isFlagSet(IndexValue.Flags.Delete_Index);
    } finally {
      context.stop();
    }
  }

  @Override
  public long getSizeInBytes() {
    return index.getLogUsedCapacity();
  }

  /**
   * Fetch {@link CompactionDetails} based on the {@link CompactionPolicy} for this {@link BlobStore} containing
   * information about log segments to be compacted
   * @param compactionPolicy the {@link CompactionPolicy} that needs to be used to determine the {@link CompactionDetails}
   * @return the {@link CompactionDetails} containing information about log segments to be compacted. Could be
   * {@code null} if there isn't anything to compact
   * @throws StoreException on any issues while reading entries from index
   */
  CompactionDetails getCompactionDetails(CompactionPolicy compactionPolicy) throws StoreException {
    return compactionPolicy.getCompactionDetails(capacityInBytes, index.getLogUsedCapacity(), log.getSegmentCapacity(),
        LogSegment.HEADER_SIZE, index.getLogSegmentsNotInJournal(), blobStoreStats);
  }

  @Override
  public void shutdown() throws StoreException {
    long startTimeInMs = time.milliseconds();
    synchronized (lock) {
      checkStarted();
      try {
        logger.info("Store : " + dataDir + " shutting down");
        blobStoreStats.close();
        compactor.close(30);
        index.close();
        log.close();
        started = false;
      } catch (Exception e) {
        logger.error("Store : " + dataDir + " shutdown of store failed for directory ", e);
      } finally {
        try {
          fileLock.destroy();
        } catch (IOException e) {
          logger.error("Store : " + dataDir + " IO Exception while trying to close the file lock", e);
        }
        metrics.storeShutdownTimeInMs.update(time.milliseconds() - startTimeInMs);
      }
    }
  }

  /**
   * @return the {@link DiskSpaceRequirements} for this store to provide to
   * {@link DiskSpaceAllocator#initializePool(Collection)}. This will be {@code null} if this store uses a non-segmented
   * log. This is because it does not require any additional/swap segments.
   * @throws StoreException
   */
  DiskSpaceRequirements getDiskSpaceRequirements() throws StoreException {
    checkStarted();
    DiskSpaceRequirements requirements = log.isLogSegmented() ? new DiskSpaceRequirements(log.getSegmentCapacity(),
        log.getRemainingUnallocatedSegments(), compactor.getSwapSegmentsInUse()) : null;
    logger.debug("Store {} has disk space requirements: {}", storeId, requirements);
    return requirements;
  }

  /**
   * @return {@code true} if this store has been started successfully.
   */
  boolean isStarted() {
    return started;
  }

  /**
   * Compacts the store data based on {@code details}.
   * @param details the {@link CompactionDetails} describing what needs to be compacted.
   * @throws IllegalArgumentException if any of the provided segments doesn't exist in the log or if one or more offsets
   * in the segments to compact are in the journal.
   * @throws IOException if there is any error creating the {@link CompactionLog}.
   * @throws StoreException if there are any errors during the compaction.
   */
  void compact(CompactionDetails details) throws IOException, StoreException {
    checkStarted();
    compactor.compact(details);
  }

  /**
   * Resumes a compaction if one is in progress.
   * @throws StoreException if there are any errors during the compaction.
   */
  void maybeResumeCompaction() throws StoreException {
    checkStarted();
    if (CompactionLog.isCompactionInProgress(dataDir, storeId)) {
      logger.info("Resuming compaction of {}", this);
      compactor.resumeCompaction();
    }
  }

  private void checkStarted() throws StoreException {
    if (!started) {
      throw new StoreException("Store not started", StoreErrorCodes.Store_Not_Started);
    }
  }

  @Override
  public String toString() {
    return "StoreId: " + storeId + ". DataDir: " + dataDir + ". Capacity: " + capacityInBytes;
  }
}<|MERGE_RESOLUTION|>--- conflicted
+++ resolved
@@ -81,19 +81,12 @@
   }
 
   BlobStore(String storeId, StoreConfig config, ScheduledExecutorService taskScheduler,
-<<<<<<< HEAD
       ScheduledExecutorService longLivedTaskScheduler, DiskIOScheduler diskIOScheduler,
-      DiskSpaceAllocator diskSpaceAllocator, StorageManagerMetrics storageManagerMetrics, String dataDir,
-      long capacityInBytes, StoreKeyFactory factory, MessageStoreRecovery recovery, MessageStoreHardDelete hardDelete,
-      Time time) {
-    this.metrics = storageManagerMetrics.createStoreMetrics(storeId);
-=======
-      ScheduledExecutorService longLivedTaskScheduler, DiskIOScheduler diskIOScheduler, StoreMetrics metrics,
-      StoreMetrics storeUnderCompactionMetrics, String dataDir, long capacityInBytes, StoreKeyFactory factory,
-      MessageStoreRecovery recovery, MessageStoreHardDelete hardDelete, Time time) {
+      DiskSpaceAllocator diskSpaceAllocator, StoreMetrics metrics, StoreMetrics storeUnderCompactionMetrics,
+      String dataDir, long capacityInBytes, StoreKeyFactory factory, MessageStoreRecovery recovery,
+      MessageStoreHardDelete hardDelete, Time time) {
     this.metrics = metrics;
     this.storeUnderCompactionMetrics = storeUnderCompactionMetrics;
->>>>>>> 799f01c5
     this.storeId = storeId;
     this.dataDir = dataDir;
     this.taskScheduler = taskScheduler;
@@ -140,20 +133,11 @@
         }
 
         StoreDescriptor storeDescriptor = new StoreDescriptor(dataDir);
-<<<<<<< HEAD
         log = new Log(dataDir, capacityInBytes, config.storeSegmentSizeInBytes, diskSpaceAllocator, metrics);
-        compactor =
-            new BlobStoreCompactor(dataDir, storeId, factory, config, metrics, diskIOScheduler, diskSpaceAllocator, log,
-                time, sessionId, storeDescriptor.getIncarnationId());
-        index = new PersistentIndex(dataDir, taskScheduler, log, config, factory, recovery, hardDelete, diskIOScheduler,
-            metrics, time, sessionId, storeDescriptor.getIncarnationId());
-=======
-        log = new Log(dataDir, capacityInBytes, config.storeSegmentSizeInBytes, metrics);
         compactor = new BlobStoreCompactor(dataDir, storeId, factory, config, metrics, storeUnderCompactionMetrics,
-            diskIOScheduler, log, time, sessionId, storeDescriptor.getIncarnationId());
+            diskIOScheduler, diskSpaceAllocator, log, time, sessionId, storeDescriptor.getIncarnationId());
         index = new PersistentIndex(dataDir, storeId, taskScheduler, log, config, factory, recovery, hardDelete,
             diskIOScheduler, metrics, time, sessionId, storeDescriptor.getIncarnationId());
->>>>>>> 799f01c5
         compactor.initialize(index);
         metrics.initializeIndexGauges(storeId, index, capacityInBytes);
         long logSegmentForecastOffsetMs = TimeUnit.DAYS.toMillis(config.storeDeletedMessageRetentionDays);
