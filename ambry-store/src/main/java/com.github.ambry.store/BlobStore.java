/**
 * Copyright 2016 LinkedIn Corp. All rights reserved.
 *
 * Licensed under the Apache License, Version 2.0 (the "License");
 * you may not use this file except in compliance with the License.
 * You may obtain a copy of the License at
 *
 * http://www.apache.org/licenses/LICENSE-2.0
 *
 * Unless required by applicable law or agreed to in writing, software
 * distributed under the License is distributed on an "AS IS" BASIS,
 * WITHOUT WARRANTIES OR CONDITIONS OF ANY KIND, either express or implied.
 */
package com.github.ambry.store;

import com.codahale.metrics.Timer;
import com.github.ambry.clustermap.WriteStatusDelegate;
import com.github.ambry.clustermap.ReplicaId;
import com.github.ambry.config.StoreConfig;
import com.github.ambry.utils.FileLock;
import com.github.ambry.utils.Time;
import java.io.File;
import java.io.IOException;
import java.util.ArrayList;
import java.util.Collection;
import java.util.EnumSet;
import java.util.HashMap;
import java.util.List;
import java.util.Map;
import java.util.Set;
import java.util.UUID;
import java.util.concurrent.ScheduledExecutorService;
import java.util.concurrent.TimeUnit;
import org.slf4j.Logger;
import org.slf4j.LoggerFactory;


/**
 * The blob store that controls the log and index
 */
class BlobStore implements Store {
  static final String SEPARATOR = "_";
  private final static String LockFile = ".lock";

  private final String storeId;
  private final String dataDir;
  private final ScheduledExecutorService taskScheduler;
  private final ScheduledExecutorService longLivedTaskScheduler;
  private final DiskIOScheduler diskIOScheduler;
  private final DiskSpaceAllocator diskSpaceAllocator;
  private final Logger logger = LoggerFactory.getLogger(getClass());
  private final Object storeWriteLock = new Object();
  private final StoreConfig config;
  private final long capacityInBytes;
  private final StoreKeyFactory factory;
  private final MessageStoreRecovery recovery;
  private final MessageStoreHardDelete hardDelete;
  private final StoreMetrics metrics;
  private final StoreMetrics storeUnderCompactionMetrics;
  private final Time time;
  private final UUID sessionId = UUID.randomUUID();
  private final ReplicaId replicaId;
  private final WriteStatusDelegate writeStatusDelegate;
  private final long thresholdBytesHigh;
  private final long thresholdBytesLow;

  private Log log;
  private BlobStoreCompactor compactor;
  private PersistentIndex index;
  private BlobStoreStats blobStoreStats;
  private boolean started;
  private FileLock fileLock;

  /**
   * States representing the different scenarios that can occur when a set of messages are to be written to the store.
   * Nomenclature:
   * Absent: a key that is non-existent in the store.
   * Duplicate: a key that exists in the store and has the same CRC (meaning the message is the same).
   * Colliding: a key that exists in the store but has a different CRC (meaning the message is different).
   */
  private enum MessageWriteSetStateInStore {
    ALL_ABSENT, // The messages are all absent in the store.
    COLLIDING, // At least one message in the write set has the same key as another, different message in the store.
    ALL_DUPLICATE, // The messages are all duplicates - every one of them already exist in the store.
    SOME_NOT_ALL_DUPLICATE, // At least one of the message is a duplicate, but not all.
  }

  /**
   * Constructor for BlobStore, used in ambry-server
   * @param replicaId replica associated with BlobStore.  BlobStore id, data directory, and capacity derived from this
   * @param config the settings for store configuration.
   * @param taskScheduler the {@link ScheduledExecutorService} for executing short period background tasks.
   * @param longLivedTaskScheduler the {@link ScheduledExecutorService} for executing long period background tasks.
   * @param diskIOScheduler schedules disk IO operations
   * @param metrics the {@link StorageManagerMetrics} instance to use.
   * @param storeUnderCompactionMetrics the {@link StoreMetrics} object used by stores created for compaction.
   * @param factory the {@link StoreKeyFactory} for parsing store keys.
   * @param recovery the {@link MessageStoreRecovery} instance to use.
   * @param hardDelete the {@link MessageStoreHardDelete} instance to use.
   * @param writeStatusDelegate delegate used to communicate BlobStore write status (sealed or unsealed)
   * @param time the {@link Time} instance to use.
   */
  BlobStore(ReplicaId replicaId, StoreConfig config, ScheduledExecutorService taskScheduler,
      ScheduledExecutorService longLivedTaskScheduler, DiskIOScheduler diskIOScheduler, StoreMetrics metrics,
      StoreMetrics storeUnderCompactionMetrics, StoreKeyFactory factory, MessageStoreRecovery recovery,
      MessageStoreHardDelete hardDelete, WriteStatusDelegate writeStatusDelegate,
      Time time) {
    this(replicaId, replicaId.getPartitionId().toString(), config, taskScheduler, longLivedTaskScheduler,
        diskIOScheduler, metrics, storeUnderCompactionMetrics, replicaId.getReplicaPath(),
        replicaId.getCapacityInBytes(), factory, recovery, hardDelete, writeStatusDelegate, time);
  }

  /**
   * Constructor for BlobStore, used in ambry-tools
   * @param storeId id of the BlobStore
   * @param config the settings for store configuration.
   * @param taskScheduler the {@link ScheduledExecutorService} for executing background tasks.
   * @param longLivedTaskScheduler the {@link ScheduledExecutorService} for executing long period background tasks.
   * @param diskIOScheduler schedules disk IO operations
   * @param metrics the {@link StorageManagerMetrics} instance to use.
   * @param storeUnderCompactionMetrics the {@link StoreMetrics} object used by stores created for compaction.
   * @param dataDir directory that will be used by the BlobStore for data
   * @param capacityInBytes capacity of the BlobStore
   * @param factory the {@link StoreKeyFactory} for parsing store keys.
   * @param recovery the {@link MessageStoreRecovery} instance to use.
   * @param hardDelete the {@link MessageStoreHardDelete} instance to use.
   * @param time the {@link Time} instance to use.
   */
  BlobStore(String storeId, StoreConfig config, ScheduledExecutorService taskScheduler,
<<<<<<< HEAD
      ScheduledExecutorService longLivedTaskScheduler, DiskIOScheduler diskIOScheduler,
      DiskSpaceAllocator diskSpaceAllocator, StoreMetrics metrics, StoreMetrics storeUnderCompactionMetrics,
      String dataDir, long capacityInBytes, StoreKeyFactory factory, MessageStoreRecovery recovery,
      MessageStoreHardDelete hardDelete, Time time) {
    this.metrics = metrics;
    this.storeUnderCompactionMetrics = storeUnderCompactionMetrics;
=======
      ScheduledExecutorService longLivedTaskScheduler, DiskIOScheduler diskIOScheduler, StoreMetrics metrics,
      StoreMetrics storeUnderCompactionMetrics, String dataDir, long capacityInBytes, StoreKeyFactory factory,
      MessageStoreRecovery recovery, MessageStoreHardDelete hardDelete, Time time) {
    this(null, storeId, config, taskScheduler, longLivedTaskScheduler, diskIOScheduler, metrics,
        storeUnderCompactionMetrics, dataDir, capacityInBytes, factory, recovery, hardDelete, null, time);
  }

  private BlobStore(ReplicaId replicaId, String storeId, StoreConfig config, ScheduledExecutorService taskScheduler,
      ScheduledExecutorService longLivedTaskScheduler, DiskIOScheduler diskIOScheduler, StoreMetrics metrics,
      StoreMetrics storeUnderCompactionMetrics, String dataDir, long capacityInBytes, StoreKeyFactory factory,
      MessageStoreRecovery recovery, MessageStoreHardDelete hardDelete,
      WriteStatusDelegate writeStatusDelegate, Time time) {
    this.replicaId = replicaId;
>>>>>>> 04ea0e6d
    this.storeId = storeId;
    this.dataDir = dataDir;
    this.taskScheduler = taskScheduler;
    this.longLivedTaskScheduler = longLivedTaskScheduler;
    this.diskIOScheduler = diskIOScheduler;
<<<<<<< HEAD
    this.diskSpaceAllocator = diskSpaceAllocator;
=======
    this.metrics = metrics;
    this.storeUnderCompactionMetrics = storeUnderCompactionMetrics;
>>>>>>> 04ea0e6d
    this.config = config;
    this.capacityInBytes = capacityInBytes;
    this.factory = factory;
    this.recovery = recovery;
    this.hardDelete = hardDelete;
    this.writeStatusDelegate = writeStatusDelegate;
    this.time = time;
    long threshold = config.storeReadOnlyEnableSizeThresholdPercentage;
    long delta = config.storeReadWriteEnableSizeThresholdPercentageDelta;
    this.thresholdBytesHigh = (long) (capacityInBytes * (threshold / 100.0));
    this.thresholdBytesLow = (long) (capacityInBytes * ((threshold - delta) / 100.0));
  }

  @Override
  public void start() throws StoreException {
    synchronized (storeWriteLock) {
      if (started) {
        throw new StoreException("Store already started", StoreErrorCodes.Store_Already_Started);
      }
      final Timer.Context context = metrics.storeStartTime.time();
      try {
        // Check if the data dir exist. If it does not exist, create it
        File dataFile = new File(dataDir);
        if (!dataFile.exists()) {
          logger.info("Store : {} data directory not found. creating it", dataDir);
          boolean created = dataFile.mkdir();
          if (!created) {
            throw new StoreException("Failed to create directory for data dir " + dataDir,
                StoreErrorCodes.Initialization_Error);
          }
        }
        if (!dataFile.isDirectory() || !dataFile.canRead()) {
          throw new StoreException(dataFile.getAbsolutePath() + " is either not a directory or is not readable",
              StoreErrorCodes.Initialization_Error);
        }

        // lock the directory
        fileLock = new FileLock(new File(dataDir, LockFile));
        if (!fileLock.tryLock()) {
          throw new StoreException(
              "Failed to acquire lock on file " + dataDir + ". Another process or thread is using this directory.",
              StoreErrorCodes.Initialization_Error);
        }

        StoreDescriptor storeDescriptor = new StoreDescriptor(dataDir);
        log = new Log(dataDir, capacityInBytes, config.storeSegmentSizeInBytes, diskSpaceAllocator, metrics);
        compactor = new BlobStoreCompactor(dataDir, storeId, factory, config, metrics, storeUnderCompactionMetrics,
            diskIOScheduler, diskSpaceAllocator, log, time, sessionId, storeDescriptor.getIncarnationId());
        index = new PersistentIndex(dataDir, storeId, taskScheduler, log, config, factory, recovery, hardDelete,
            diskIOScheduler, metrics, time, sessionId, storeDescriptor.getIncarnationId());
        compactor.initialize(index);
        metrics.initializeIndexGauges(storeId, index, capacityInBytes);
        long logSegmentForecastOffsetMs = TimeUnit.DAYS.toMillis(config.storeDeletedMessageRetentionDays);
        long bucketSpanInMs = TimeUnit.MINUTES.toMillis(config.storeStatsBucketSpanInMinutes);
        long queueProcessingPeriodInMs =
            TimeUnit.MINUTES.toMillis(config.storeStatsRecentEntryProcessingIntervalInMinutes);
        blobStoreStats =
            new BlobStoreStats(storeId, index, config.storeStatsBucketCount, bucketSpanInMs, logSegmentForecastOffsetMs,
                queueProcessingPeriodInMs, config.storeStatsWaitTimeoutInSecs, time, longLivedTaskScheduler,
                taskScheduler, diskIOScheduler, metrics);
        checkCapacityAndUpdateWriteStatusDelegate(log.getCapacityInBytes(), index.getLogUsedCapacity());
        started = true;
      } catch (Exception e) {
        metrics.storeStartFailure.inc();
        throw new StoreException("Error while starting store for dir " + dataDir, e,
            StoreErrorCodes.Initialization_Error);
      } finally {
        context.stop();
      }
    }
  }

  @Override
  public StoreInfo get(List<? extends StoreKey> ids, EnumSet<StoreGetOptions> storeGetOptions) throws StoreException {
    checkStarted();
    // allows concurrent gets
    final Timer.Context context = metrics.getResponse.time();
    try {
      List<BlobReadOptions> readOptions = new ArrayList<BlobReadOptions>(ids.size());
      Map<StoreKey, MessageInfo> indexMessages = new HashMap<StoreKey, MessageInfo>(ids.size());
      for (StoreKey key : ids) {
        BlobReadOptions readInfo = index.getBlobReadInfo(key, storeGetOptions);
        readOptions.add(readInfo);
        indexMessages.put(key, readInfo.getMessageInfo());
      }

      MessageReadSet readSet = new StoreMessageReadSet(readOptions);
      // We ensure that the metadata list is ordered with the order of the message read set view that the
      // log provides. This ensures ordering of all messages across the log and metadata from the index.
      List<MessageInfo> messageInfoList = new ArrayList<MessageInfo>(readSet.count());
      for (int i = 0; i < readSet.count(); i++) {
        messageInfoList.add(indexMessages.get(readSet.getKeyAt(i)));
      }
      return new StoreInfo(readSet, messageInfoList);
    } catch (StoreException e) {
      throw e;
    } catch (Exception e) {
      throw new StoreException("Unknown exception while trying to fetch blobs from store " + dataDir, e,
          StoreErrorCodes.Unknown_Error);
    } finally {
      context.stop();
    }
  }

  /**
   * Checks the state of the messages in the given {@link MessageWriteSet} in the given {@link FileSpan}.
   * @param messageSetToWrite Non-empty set of messages to write to the store.
   * @param fileSpan The fileSpan on which the check for existence of the messages have to be made.
   * @return {@link MessageWriteSetStateInStore} representing the outcome of the state check.
   * @throws StoreException relays those encountered from {@link PersistentIndex#findKey(StoreKey, FileSpan)}.
   */
  private MessageWriteSetStateInStore checkWriteSetStateInStore(MessageWriteSet messageSetToWrite, FileSpan fileSpan)
      throws StoreException {
    int existingIdenticalEntries = 0;
    for (MessageInfo info : messageSetToWrite.getMessageSetInfo()) {
      if (index.findKey(info.getStoreKey(), fileSpan) != null) {
        if (index.wasRecentlySeen(info)) {
          existingIdenticalEntries++;
          metrics.identicalPutAttemptCount.inc();
        } else {
          return MessageWriteSetStateInStore.COLLIDING;
        }
      }
    }
    if (existingIdenticalEntries == messageSetToWrite.getMessageSetInfo().size()) {
      return MessageWriteSetStateInStore.ALL_DUPLICATE;
    } else if (existingIdenticalEntries > 0) {
      return MessageWriteSetStateInStore.SOME_NOT_ALL_DUPLICATE;
    } else {
      return MessageWriteSetStateInStore.ALL_ABSENT;
    }
  }

  /**
   * Checks the used capacity of the store against the configured percentage thresholds to see if the store
   * should be read-only or read-write
   * @param totalCapacity total capacity of the store in bytes
   * @param usedCapacity total used capacity of the store in bytes
   */
  private void checkCapacityAndUpdateWriteStatusDelegate(long totalCapacity, long usedCapacity) {
    if (writeStatusDelegate != null) {
      if (index.getLogUsedCapacity() > thresholdBytesHigh && !replicaId.isSealed()) {
        if (!writeStatusDelegate.seal(replicaId)) {
          metrics.sealSetError.inc();
        }
      } else if (index.getLogUsedCapacity() <= thresholdBytesLow && replicaId.isSealed()) {
        if (!writeStatusDelegate.unseal(replicaId)) {
          metrics.unsealSetError.inc();
        }
      }
      //else: maintain current replicaId status if percentFilled between threshold - delta and threshold
    } else {
      logger.info("WriteStatusDelegate not set, dynamic write status turned off");
    }
  }

  @Override
  public void put(MessageWriteSet messageSetToWrite) throws StoreException {
    checkStarted();
    final Timer.Context context = metrics.putResponse.time();
    try {
      if (messageSetToWrite.getMessageSetInfo().isEmpty()) {
        throw new IllegalArgumentException("Message write set cannot be empty");
      }
      Offset indexEndOffsetBeforeCheck = index.getCurrentEndOffset();
      MessageWriteSetStateInStore state = checkWriteSetStateInStore(messageSetToWrite, null);
      if (state == MessageWriteSetStateInStore.ALL_ABSENT) {
        synchronized (storeWriteLock) {
          // Validate that log end offset was not changed. If changed, check once again for existing
          // keys in store
          Offset currentIndexEndOffset = index.getCurrentEndOffset();
          if (!currentIndexEndOffset.equals(indexEndOffsetBeforeCheck)) {
            FileSpan fileSpan = new FileSpan(indexEndOffsetBeforeCheck, currentIndexEndOffset);
            state = checkWriteSetStateInStore(messageSetToWrite, fileSpan);
          }

          if (state == MessageWriteSetStateInStore.ALL_ABSENT) {
            Offset endOffsetOfLastMessage = log.getEndOffset();
            messageSetToWrite.writeTo(log);
            logger.trace("Store : {} message set written to log", dataDir);

            List<MessageInfo> messageInfo = messageSetToWrite.getMessageSetInfo();
            ArrayList<IndexEntry> indexEntries = new ArrayList<>(messageInfo.size());
            for (MessageInfo info : messageInfo) {
              FileSpan fileSpan = log.getFileSpanForMessage(endOffsetOfLastMessage, info.getSize());
              IndexValue value = new IndexValue(info.getSize(), fileSpan.getStartOffset(), info.getExpirationTimeInMs(),
                  info.getOperationTimeMs(), info.getAccountId(), info.getContainerId());
              IndexEntry entry = new IndexEntry(info.getStoreKey(), value, info.getCrc());
              indexEntries.add(entry);
              endOffsetOfLastMessage = fileSpan.getEndOffset();
            }
            FileSpan fileSpan = new FileSpan(indexEntries.get(0).getValue().getOffset(), endOffsetOfLastMessage);
            index.addToIndex(indexEntries, fileSpan);
            for (IndexEntry newEntry : indexEntries) {
              blobStoreStats.handleNewPutEntry(newEntry.getValue());
            }
            logger.trace("Store : {} message set written to index ", dataDir);
            checkCapacityAndUpdateWriteStatusDelegate(log.getCapacityInBytes(), index.getLogUsedCapacity());
          }
        }
      }
      switch (state) {
        case COLLIDING:
          throw new StoreException(
              "For at least one message in the write set, another blob with same key exists in store",
              StoreErrorCodes.Already_Exist);
        case SOME_NOT_ALL_DUPLICATE:
          throw new StoreException(
              "At least one message but not all in the write set is identical to an existing entry",
              StoreErrorCodes.Already_Exist);
        case ALL_DUPLICATE:
          logger.trace("All entries to put already exist in the store, marking operation as successful");
          break;
        case ALL_ABSENT:
          logger.trace("All entries were absent, and were written to the store successfully");
          break;
      }
    } catch (StoreException e) {
      throw e;
    } catch (IOException e) {
      throw new StoreException("IO error while trying to put blobs to store " + dataDir, e, StoreErrorCodes.IOError);
    } catch (Exception e) {
      throw new StoreException("Unknown error while trying to put blobs to store " + dataDir, e,
          StoreErrorCodes.Unknown_Error);
    } finally {
      context.stop();
    }
  }

  @Override
  public void delete(MessageWriteSet messageSetToDelete) throws StoreException {
    checkStarted();
    final Timer.Context context = metrics.deleteResponse.time();
    try {
      List<IndexValue> indexValuesToDelete = new ArrayList<>();
      List<MessageInfo> infoList = messageSetToDelete.getMessageSetInfo();
      Offset indexEndOffsetBeforeCheck = index.getCurrentEndOffset();
      for (MessageInfo info : infoList) {
        IndexValue value = index.findKey(info.getStoreKey());
        if (value == null) {
          throw new StoreException("Cannot delete id " + info.getStoreKey() + " since it is not present in the index.",
              StoreErrorCodes.ID_Not_Found);
        } else if (value.isFlagSet(IndexValue.Flags.Delete_Index)) {
          throw new StoreException(
              "Cannot delete id " + info.getStoreKey() + " since it is already deleted in the index.",
              StoreErrorCodes.ID_Deleted);
        }
        indexValuesToDelete.add(value);
      }
      synchronized (storeWriteLock) {
        Offset currentIndexEndOffset = index.getCurrentEndOffset();
        if (!currentIndexEndOffset.equals(indexEndOffsetBeforeCheck)) {
          FileSpan fileSpan = new FileSpan(indexEndOffsetBeforeCheck, currentIndexEndOffset);
          for (MessageInfo info : infoList) {
            IndexValue value = index.findKey(info.getStoreKey(), fileSpan);
            if (value != null && value.isFlagSet(IndexValue.Flags.Delete_Index)) {
              throw new StoreException(
                  "Cannot delete id " + info.getStoreKey() + " since it is already deleted in the index.",
                  StoreErrorCodes.ID_Deleted);
            }
          }
        }
        Offset endOffsetOfLastMessage = log.getEndOffset();
        messageSetToDelete.writeTo(log);
        logger.trace("Store : {} delete mark written to log", dataDir);
        int correspondingPutIndex = 0;
        for (MessageInfo info : infoList) {
          FileSpan fileSpan = log.getFileSpanForMessage(endOffsetOfLastMessage, info.getSize());
          IndexValue deleteIndexValue = index.markAsDeleted(info.getStoreKey(), fileSpan, info.getOperationTimeMs());
          endOffsetOfLastMessage = fileSpan.getEndOffset();
          blobStoreStats.handleNewDeleteEntry(deleteIndexValue, indexValuesToDelete.get(correspondingPutIndex++));
        }
        logger.trace("Store : {} delete has been marked in the index ", dataDir);
      }
    } catch (StoreException e) {
      throw e;
    } catch (IOException e) {
      throw new StoreException("IO error while trying to delete blobs from store " + dataDir, e,
          StoreErrorCodes.IOError);
    } catch (Exception e) {
      throw new StoreException("Unknown error while trying to delete blobs from store " + dataDir, e,
          StoreErrorCodes.Unknown_Error);
    } finally {
      context.stop();
    }
  }

  @Override
  public FindInfo findEntriesSince(FindToken token, long maxTotalSizeOfEntries) throws StoreException {
    checkStarted();
    final Timer.Context context = metrics.findEntriesSinceResponse.time();
    try {
      return index.findEntriesSince(token, maxTotalSizeOfEntries);
    } finally {
      context.stop();
    }
  }

  @Override
  public Set<StoreKey> findMissingKeys(List<StoreKey> keys) throws StoreException {
    checkStarted();
    final Timer.Context context = metrics.findMissingKeysResponse.time();
    try {
      return index.findMissingKeys(keys);
    } finally {
      context.stop();
    }
  }

  @Override
  public StoreStats getStoreStats() {
    return blobStoreStats;
  }

  @Override
  public boolean isKeyDeleted(StoreKey key) throws StoreException {
    checkStarted();
    final Timer.Context context = metrics.isKeyDeletedResponse.time();
    try {
      IndexValue value = index.findKey(key);
      if (value == null) {
        throw new StoreException("Key " + key + " not found in store. Cannot check if it is deleted",
            StoreErrorCodes.ID_Not_Found);
      }
      return value.isFlagSet(IndexValue.Flags.Delete_Index);
    } finally {
      context.stop();
    }
  }

  @Override
  public long getSizeInBytes() {
    return index.getLogUsedCapacity();
  }

  /**
   * Fetch {@link CompactionDetails} based on the {@link CompactionPolicy} for this {@link BlobStore} containing
   * information about log segments to be compacted
   * @param compactionPolicy the {@link CompactionPolicy} that needs to be used to determine the {@link CompactionDetails}
   * @return the {@link CompactionDetails} containing information about log segments to be compacted. Could be
   * {@code null} if there isn't anything to compact
   * @throws StoreException on any issues while reading entries from index
   */
  CompactionDetails getCompactionDetails(CompactionPolicy compactionPolicy) throws StoreException {
    return compactionPolicy.getCompactionDetails(capacityInBytes, index.getLogUsedCapacity(), log.getSegmentCapacity(),
        LogSegment.HEADER_SIZE, index.getLogSegmentsNotInJournal(), blobStoreStats);
  }

  @Override
  public void shutdown() throws StoreException {
    long startTimeInMs = time.milliseconds();
    synchronized (storeWriteLock) {
      checkStarted();
      try {
        logger.info("Store : " + dataDir + " shutting down");
        blobStoreStats.close();
        compactor.close(30);
        index.close();
        log.close();
        started = false;
      } catch (Exception e) {
        logger.error("Store : " + dataDir + " shutdown of store failed for directory ", e);
      } finally {
        try {
          fileLock.destroy();
        } catch (IOException e) {
          logger.error("Store : " + dataDir + " IO Exception while trying to close the file lock", e);
        }
        metrics.storeShutdownTimeInMs.update(time.milliseconds() - startTimeInMs);
      }
    }
  }

  /**
   * @return the {@link DiskSpaceRequirements} for this store to provide to
   * {@link DiskSpaceAllocator#initializePool(Collection)}. This will be {@code null} if this store uses a non-segmented
   * log. This is because it does not require any additional/swap segments.
   * @throws StoreException
   */
  DiskSpaceRequirements getDiskSpaceRequirements() throws StoreException {
    checkStarted();
    DiskSpaceRequirements requirements = log.isLogSegmented() ? new DiskSpaceRequirements(log.getSegmentCapacity(),
        log.getRemainingUnallocatedSegments(), compactor.getSwapSegmentsInUse()) : null;
    logger.debug("Store {} has disk space requirements: {}", storeId, requirements);
    return requirements;
  }

  /**
   * @return {@code true} if this store has been started successfully.
   */
  boolean isStarted() {
    return started;
  }

  /**
   * Compacts the store data based on {@code details}.
   * @param details the {@link CompactionDetails} describing what needs to be compacted.
   * @throws IllegalArgumentException if any of the provided segments doesn't exist in the log or if one or more offsets
   * in the segments to compact are in the journal.
   * @throws IOException if there is any error creating the {@link CompactionLog}.
   * @throws StoreException if there are any errors during the compaction.
   */
  void compact(CompactionDetails details) throws IOException, StoreException {
    checkStarted();
    compactor.compact(details);
    checkCapacityAndUpdateWriteStatusDelegate(log.getCapacityInBytes(), index.getLogUsedCapacity());
  }

  /**
   * Resumes a compaction if one is in progress.
   * @throws StoreException if there are any errors during the compaction.
   */
  void maybeResumeCompaction() throws StoreException {
    checkStarted();
    if (CompactionLog.isCompactionInProgress(dataDir, storeId)) {
      logger.info("Resuming compaction of {}", this);
      compactor.resumeCompaction();
      checkCapacityAndUpdateWriteStatusDelegate(log.getCapacityInBytes(), index.getLogUsedCapacity());
    }
  }

  private void checkStarted() throws StoreException {
    if (!started) {
      throw new StoreException("Store not started", StoreErrorCodes.Store_Not_Started);
    }
  }

  @Override
  public String toString() {
    return "StoreId: " + storeId + ". DataDir: " + dataDir + ". Capacity: " + capacityInBytes;
  }
}<|MERGE_RESOLUTION|>--- conflicted
+++ resolved
@@ -92,6 +92,7 @@
    * @param taskScheduler the {@link ScheduledExecutorService} for executing short period background tasks.
    * @param longLivedTaskScheduler the {@link ScheduledExecutorService} for executing long period background tasks.
    * @param diskIOScheduler schedules disk IO operations
+   * @param diskSpaceAllocator allocates log segment files.
    * @param metrics the {@link StorageManagerMetrics} instance to use.
    * @param storeUnderCompactionMetrics the {@link StoreMetrics} object used by stores created for compaction.
    * @param factory the {@link StoreKeyFactory} for parsing store keys.
@@ -101,12 +102,12 @@
    * @param time the {@link Time} instance to use.
    */
   BlobStore(ReplicaId replicaId, StoreConfig config, ScheduledExecutorService taskScheduler,
-      ScheduledExecutorService longLivedTaskScheduler, DiskIOScheduler diskIOScheduler, StoreMetrics metrics,
+      ScheduledExecutorService longLivedTaskScheduler, DiskIOScheduler diskIOScheduler, DiskSpaceAllocator diskSpaceAllocator, StoreMetrics metrics,
       StoreMetrics storeUnderCompactionMetrics, StoreKeyFactory factory, MessageStoreRecovery recovery,
       MessageStoreHardDelete hardDelete, WriteStatusDelegate writeStatusDelegate,
       Time time) {
     this(replicaId, replicaId.getPartitionId().toString(), config, taskScheduler, longLivedTaskScheduler,
-        diskIOScheduler, metrics, storeUnderCompactionMetrics, replicaId.getReplicaPath(),
+        diskIOScheduler, diskSpaceAllocator, metrics, storeUnderCompactionMetrics, replicaId.getReplicaPath(),
         replicaId.getCapacityInBytes(), factory, recovery, hardDelete, writeStatusDelegate, time);
   }
 
@@ -116,7 +117,8 @@
    * @param config the settings for store configuration.
    * @param taskScheduler the {@link ScheduledExecutorService} for executing background tasks.
    * @param longLivedTaskScheduler the {@link ScheduledExecutorService} for executing long period background tasks.
-   * @param diskIOScheduler schedules disk IO operations
+   * @param diskIOScheduler schedules disk IO operations.
+   * @param diskSpaceAllocator allocates log segment files.
    * @param metrics the {@link StorageManagerMetrics} instance to use.
    * @param storeUnderCompactionMetrics the {@link StoreMetrics} object used by stores created for compaction.
    * @param dataDir directory that will be used by the BlobStore for data
@@ -127,39 +129,28 @@
    * @param time the {@link Time} instance to use.
    */
   BlobStore(String storeId, StoreConfig config, ScheduledExecutorService taskScheduler,
-<<<<<<< HEAD
       ScheduledExecutorService longLivedTaskScheduler, DiskIOScheduler diskIOScheduler,
       DiskSpaceAllocator diskSpaceAllocator, StoreMetrics metrics, StoreMetrics storeUnderCompactionMetrics,
       String dataDir, long capacityInBytes, StoreKeyFactory factory, MessageStoreRecovery recovery,
       MessageStoreHardDelete hardDelete, Time time) {
-    this.metrics = metrics;
-    this.storeUnderCompactionMetrics = storeUnderCompactionMetrics;
-=======
-      ScheduledExecutorService longLivedTaskScheduler, DiskIOScheduler diskIOScheduler, StoreMetrics metrics,
-      StoreMetrics storeUnderCompactionMetrics, String dataDir, long capacityInBytes, StoreKeyFactory factory,
-      MessageStoreRecovery recovery, MessageStoreHardDelete hardDelete, Time time) {
-    this(null, storeId, config, taskScheduler, longLivedTaskScheduler, diskIOScheduler, metrics,
+    this(null, storeId, config, taskScheduler, longLivedTaskScheduler, diskIOScheduler, diskSpaceAllocator, metrics,
         storeUnderCompactionMetrics, dataDir, capacityInBytes, factory, recovery, hardDelete, null, time);
   }
 
   private BlobStore(ReplicaId replicaId, String storeId, StoreConfig config, ScheduledExecutorService taskScheduler,
-      ScheduledExecutorService longLivedTaskScheduler, DiskIOScheduler diskIOScheduler, StoreMetrics metrics,
+      ScheduledExecutorService longLivedTaskScheduler, DiskIOScheduler diskIOScheduler, DiskSpaceAllocator diskSpaceAllocator, StoreMetrics metrics,
       StoreMetrics storeUnderCompactionMetrics, String dataDir, long capacityInBytes, StoreKeyFactory factory,
       MessageStoreRecovery recovery, MessageStoreHardDelete hardDelete,
       WriteStatusDelegate writeStatusDelegate, Time time) {
     this.replicaId = replicaId;
->>>>>>> 04ea0e6d
     this.storeId = storeId;
     this.dataDir = dataDir;
     this.taskScheduler = taskScheduler;
     this.longLivedTaskScheduler = longLivedTaskScheduler;
     this.diskIOScheduler = diskIOScheduler;
-<<<<<<< HEAD
     this.diskSpaceAllocator = diskSpaceAllocator;
-=======
     this.metrics = metrics;
     this.storeUnderCompactionMetrics = storeUnderCompactionMetrics;
->>>>>>> 04ea0e6d
     this.config = config;
     this.capacityInBytes = capacityInBytes;
     this.factory = factory;
