/*
 * Copyright 2016 LinkedIn Corp. All rights reserved.
 *
 * Licensed under the Apache License, Version 2.0 (the "License");
 * you may not use this file except in compliance with the License.
 * You may obtain a copy of the License at
 *
 * http://www.apache.org/licenses/LICENSE-2.0
 *
 * Unless required by applicable law or agreed to in writing, software
 * distributed under the License is distributed on an "AS IS" BASIS,
 * WITHOUT WARRANTIES OR CONDITIONS OF ANY KIND, either express or implied.
 */

package com.github.ambry.store;

import com.github.ambry.clustermap.DiskId;
import com.github.ambry.clustermap.PartitionId;
import com.github.ambry.clustermap.ReplicaId;
import com.github.ambry.config.DiskManagerConfig;
import com.github.ambry.config.StoreConfig;
import com.github.ambry.utils.Throttler;
import com.github.ambry.utils.Time;
import com.github.ambry.utils.Utils;
import java.io.File;
import java.util.ArrayList;
import java.util.HashMap;
import java.util.List;
import java.util.Map;
import java.util.concurrent.ScheduledExecutorService;
import java.util.concurrent.TimeUnit;
import java.util.concurrent.atomic.AtomicInteger;
import org.slf4j.Logger;
import org.slf4j.LoggerFactory;


/**
 * Manages all the stores on a disk.
 */
class DiskManager {
  static final String CLEANUP_OPS_JOB_NAME = "cleanupOps";

  private final Map<PartitionId, BlobStore> stores = new HashMap<>();
  private final DiskId disk;
  private final StorageManagerMetrics metrics;
  private final Time time;
  private final DiskIOScheduler diskIOScheduler;
  private final ScheduledExecutorService longLivedTaskScheduler;
  private final DiskSpaceAllocator diskSpaceAllocator;
  private final CompactionManager compactionManager;
  private boolean running = false;

  private static final Logger logger = LoggerFactory.getLogger(DiskManager.class);

  /**
   * Constructs a {@link DiskManager}
   * @param disk representation of the disk.
   * @param replicas all the replicas on this disk.
<<<<<<< HEAD
   * @param storeConfig the settings for store configuration.
   * @param diskManagerConfig the settings for disk manager configuration.
   * @param metrics the {@link StorageManagerMetrics} object used for store-related metrics.
=======
   * @param config the settings for store configuration.
   * @param scheduler the {@link ScheduledExecutorService} for executing background tasks.
   * @param metrics the {@link StorageManagerMetrics} instance to use.
   * @param storeMainMetrics the {@link StoreMetrics} object used for store-related metrics.
   * @param storeUnderCompactionMetrics the {@link StoreMetrics} object used by stores created for compaction.
>>>>>>> 799f01c5
   * @param keyFactory the {@link StoreKeyFactory} for parsing store keys.
   * @param recovery the {@link MessageStoreRecovery} instance to use.
   * @param hardDelete the {@link MessageStoreHardDelete} instance to use.
   * @param time the {@link Time} instance to use.
   * @param scheduler the {@link ScheduledExecutorService} for executing background tasks.
   */
<<<<<<< HEAD
  DiskManager(DiskId disk, List<ReplicaId> replicas, StoreConfig storeConfig, DiskManagerConfig diskManagerConfig,
      StorageManagerMetrics metrics, StoreKeyFactory keyFactory, MessageStoreRecovery recovery,
      MessageStoreHardDelete hardDelete, Time time, ScheduledExecutorService scheduler) {
=======
  DiskManager(DiskId disk, List<ReplicaId> replicas, StoreConfig config, ScheduledExecutorService scheduler,
      StorageManagerMetrics metrics, StoreMetrics storeMainMetrics, StoreMetrics storeUnderCompactionMetrics,
      StoreKeyFactory keyFactory, MessageStoreRecovery recovery, MessageStoreHardDelete hardDelete, Time time) {
>>>>>>> 799f01c5
    this.disk = disk;
    this.metrics = metrics;
    this.time = time;
    diskIOScheduler = new DiskIOScheduler(getThrottlers(storeConfig, time));
    longLivedTaskScheduler = Utils.newScheduler(1, true);
    diskSpaceAllocator = new DiskSpaceAllocator(diskManagerConfig.diskManagerEnableSegmentPooling,
        new File(disk.getMountPath(), diskManagerConfig.diskManagerReserveFileDirName),
        diskManagerConfig.diskManagerRequiredSwapSegmentsPerSize, metrics);
    for (ReplicaId replica : replicas) {
      if (disk.equals(replica.getDiskId())) {
        String storeId = replica.getPartitionId().toString();
        BlobStore store =
<<<<<<< HEAD
            new BlobStore(storeId, storeConfig, scheduler, longLivedTaskScheduler, diskIOScheduler, diskSpaceAllocator,
                metrics, replica.getReplicaPath(), replica.getCapacityInBytes(), keyFactory, recovery, hardDelete,
                time);
=======
            new BlobStore(storeId, config, scheduler, longLivedTaskScheduler, diskIOScheduler, storeMainMetrics,
                storeUnderCompactionMetrics, replica.getReplicaPath(), replica.getCapacityInBytes(), keyFactory,
                recovery, hardDelete, time);
>>>>>>> 799f01c5
        stores.put(replica.getPartitionId(), store);
      }
    }
    compactionManager = new CompactionManager(disk.getMountPath(), storeConfig, stores.values(), metrics, time);
  }

  /**
   * Starts all the stores on this disk.
   * @throws InterruptedException
   */
  void start() throws InterruptedException {
    long startTimeMs = time.milliseconds();
    final AtomicInteger numStoreFailures = new AtomicInteger(0);
    try {
      checkMountPathAccessible();

      List<Thread> startupThreads = new ArrayList<>();
      for (final Map.Entry<PartitionId, BlobStore> partitionAndStore : stores.entrySet()) {
        Thread thread = Utils.newThread("store-startup-" + partitionAndStore.getKey(), () -> {
          try {
            partitionAndStore.getValue().start();
          } catch (Exception e) {
            numStoreFailures.incrementAndGet();
            logger.error("Exception while starting store for the partition" + partitionAndStore.getKey(), e);
          }
        }, false);
        thread.start();
        startupThreads.add(thread);
      }
      for (Thread startupThread : startupThreads) {
        startupThread.join();
      }
      if (numStoreFailures.get() > 0) {
        logger.error(
            "Could not start " + numStoreFailures.get() + " out of " + stores.size() + " stores on the disk " + disk);
      }

      // DiskSpaceAllocator startup. This happens after BlobStore startup because it needs disk space requirements
      // from each store.
      List<DiskSpaceRequirements> requirementsList = new ArrayList<>();
      for (BlobStore blobStore : stores.values()) {
        if (blobStore.isStarted()) {
          DiskSpaceRequirements requirements = blobStore.getDiskSpaceRequirements();
          if (requirements != null) {
            requirementsList.add(requirements);
          }
        }
      }
      diskSpaceAllocator.initializePool(requirementsList);

      compactionManager.enable();

      running = true;
    } catch (StoreException e) {
      logger.error("Error while starting the DiskManager for " + disk.getMountPath()
          + " ; no stores will be accessible on this disk.", e);
    } finally {
      if (!running) {
        metrics.totalStoreStartFailures.inc(stores.size());
        metrics.diskDownCount.inc();
      } else {
        metrics.totalStoreStartFailures.inc(numStoreFailures.get());
      }
      metrics.diskStartTimeMs.update(time.milliseconds() - startTimeMs);
    }
  }

  /**
   * Shuts down all the stores on this disk.
   * @throws InterruptedException
   */
  void shutdown() throws InterruptedException {
    long startTimeMs = time.milliseconds();
    try {
      running = false;
      compactionManager.disable();
      diskIOScheduler.disable();
      final AtomicInteger numFailures = new AtomicInteger(0);
      List<Thread> shutdownThreads = new ArrayList<>();
      for (final Map.Entry<PartitionId, BlobStore> partitionAndStore : stores.entrySet()) {
        Thread thread = Utils.newThread("store-shutdown-" + partitionAndStore.getKey(), () -> {
          try {
            partitionAndStore.getValue().shutdown();
          } catch (Exception e) {
            numFailures.incrementAndGet();
            metrics.totalStoreShutdownFailures.inc();
            logger.error("Exception while shutting down store {} on disk {}", partitionAndStore.getKey(), disk, e);
          }
        }, false);
        thread.start();
        shutdownThreads.add(thread);
      }
      for (Thread shutdownThread : shutdownThreads) {
        shutdownThread.join();
      }
      if (numFailures.get() > 0) {
        logger.error(
            "Could not shutdown " + numFailures.get() + " out of " + stores.size() + " stores on the disk " + disk);
      }
      compactionManager.awaitTermination();
      longLivedTaskScheduler.shutdown();
      if (!longLivedTaskScheduler.awaitTermination(30, TimeUnit.SECONDS)) {
        logger.error("Could not terminate long live tasks after DiskManager shutdown");
      }
    } finally {
      metrics.diskShutdownTimeMs.update(time.milliseconds() - startTimeMs);
    }
  }

  /**
   * @param id the {@link PartitionId} to find the store for.
   * @return the associated {@link Store}, or {@code null} if the partition is not on this disk, or the store is not
   *         started.
   */
  Store getStore(PartitionId id) {
    BlobStore store = stores.get(id);
    return (running && store != null && store.isStarted()) ? store : null;
  }

  /**
   * @return {@code true} if the compaction thread is running. {@code false} otherwise.
   */
  boolean isCompactionExecutorRunning() {
    return compactionManager.isCompactionExecutorRunning();
  }

  /**
   * @return the {@link DiskId} that is managed by this {@link DiskManager}.
   */
  DiskId getDisk() {
    return disk;
  }

  /**
   * Schedules the {@link PartitionId} {@code id} for compaction next.
   * @param id the {@link PartitionId} of the {@link BlobStore} to compact.
   * @return {@code true} if the scheduling was successful. {@code false} if not.
   */
  boolean scheduleNextForCompaction(PartitionId id) {
    BlobStore store = (BlobStore) getStore(id);
    return store != null && compactionManager.scheduleNextForCompaction(store);
  }

  /**
   * Gets all the throttlers that the {@link DiskIOScheduler} will be constructed with.
   * @param config the {@link StoreConfig} with configuration values.
   * @param time the {@link Time} instance to use in the throttlers
   * @return the throttlers that the {@link DiskIOScheduler} will be constructed with.
   */
  private Map<String, Throttler> getThrottlers(StoreConfig config, Time time) {
    Map<String, Throttler> throttlers = new HashMap<>();
    // cleanup ops
    Throttler cleanupOpsThrottler = new Throttler(config.storeCleanupOperationsBytesPerSec, -1, true, time);
    throttlers.put(CLEANUP_OPS_JOB_NAME, cleanupOpsThrottler);
    // stats
    Throttler statsIndexScanThrottler = new Throttler(config.storeStatsIndexEntriesPerSecond, 1000, true, time);
    throttlers.put(BlobStoreStats.IO_SCHEDULER_JOB_TYPE, statsIndexScanThrottler);
    return throttlers;
  }

  /**
   * @throws StoreException if the disk's mount path is inaccessible.
   */
  private void checkMountPathAccessible() throws StoreException {
    File mountPath = new File(disk.getMountPath());
    if (!mountPath.exists()) {
      metrics.diskMountPathFailures.inc();
      throw new StoreException("Mount path does not exist: " + mountPath + " ; cannot start stores on this disk",
          StoreErrorCodes.Initialization_Error);
    }
  }
}<|MERGE_RESOLUTION|>--- conflicted
+++ resolved
@@ -56,32 +56,21 @@
    * Constructs a {@link DiskManager}
    * @param disk representation of the disk.
    * @param replicas all the replicas on this disk.
-<<<<<<< HEAD
    * @param storeConfig the settings for store configuration.
    * @param diskManagerConfig the settings for disk manager configuration.
-   * @param metrics the {@link StorageManagerMetrics} object used for store-related metrics.
-=======
-   * @param config the settings for store configuration.
-   * @param scheduler the {@link ScheduledExecutorService} for executing background tasks.
    * @param metrics the {@link StorageManagerMetrics} instance to use.
    * @param storeMainMetrics the {@link StoreMetrics} object used for store-related metrics.
    * @param storeUnderCompactionMetrics the {@link StoreMetrics} object used by stores created for compaction.
->>>>>>> 799f01c5
    * @param keyFactory the {@link StoreKeyFactory} for parsing store keys.
    * @param recovery the {@link MessageStoreRecovery} instance to use.
    * @param hardDelete the {@link MessageStoreHardDelete} instance to use.
    * @param time the {@link Time} instance to use.
    * @param scheduler the {@link ScheduledExecutorService} for executing background tasks.
    */
-<<<<<<< HEAD
   DiskManager(DiskId disk, List<ReplicaId> replicas, StoreConfig storeConfig, DiskManagerConfig diskManagerConfig,
-      StorageManagerMetrics metrics, StoreKeyFactory keyFactory, MessageStoreRecovery recovery,
-      MessageStoreHardDelete hardDelete, Time time, ScheduledExecutorService scheduler) {
-=======
-  DiskManager(DiskId disk, List<ReplicaId> replicas, StoreConfig config, ScheduledExecutorService scheduler,
       StorageManagerMetrics metrics, StoreMetrics storeMainMetrics, StoreMetrics storeUnderCompactionMetrics,
-      StoreKeyFactory keyFactory, MessageStoreRecovery recovery, MessageStoreHardDelete hardDelete, Time time) {
->>>>>>> 799f01c5
+      StoreKeyFactory keyFactory, MessageStoreRecovery recovery, MessageStoreHardDelete hardDelete, Time time,
+      ScheduledExecutorService scheduler) {
     this.disk = disk;
     this.metrics = metrics;
     this.time = time;
@@ -94,15 +83,9 @@
       if (disk.equals(replica.getDiskId())) {
         String storeId = replica.getPartitionId().toString();
         BlobStore store =
-<<<<<<< HEAD
             new BlobStore(storeId, storeConfig, scheduler, longLivedTaskScheduler, diskIOScheduler, diskSpaceAllocator,
-                metrics, replica.getReplicaPath(), replica.getCapacityInBytes(), keyFactory, recovery, hardDelete,
-                time);
-=======
-            new BlobStore(storeId, config, scheduler, longLivedTaskScheduler, diskIOScheduler, storeMainMetrics,
-                storeUnderCompactionMetrics, replica.getReplicaPath(), replica.getCapacityInBytes(), keyFactory,
-                recovery, hardDelete, time);
->>>>>>> 799f01c5
+                storeMainMetrics, storeUnderCompactionMetrics, replica.getReplicaPath(), replica.getCapacityInBytes(),
+                keyFactory, recovery, hardDelete, time);
         stores.put(replica.getPartitionId(), store);
       }
     }
