--- conflicted
+++ resolved
@@ -390,12 +390,8 @@
 
     MockBlobStore(StoreConfig config, StoreMetrics metrics, Time time, CountDownLatch compactCallsCountdown,
         CompactionDetails details) {
-<<<<<<< HEAD
-      super("", config, null, null, null, null, metrics, metrics, null, 0, null, null, null, time);
-=======
-      super(StoreTestUtils.createMockReplicaId("", 0, null), config, null, null, null, metrics, metrics, null, null,
-          null, null, time);
->>>>>>> 04ea0e6d
+      super(StoreTestUtils.createMockReplicaId("", 0, null), config, null, null, null, null, metrics, metrics, null,
+          null, null, null, time);
       this.compactCallsCountdown = compactCallsCountdown;
       this.details = details;
     }
