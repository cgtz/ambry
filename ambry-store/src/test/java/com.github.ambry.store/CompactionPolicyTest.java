/**
 * Copyright 2017 LinkedIn Corp. All rights reserved.
 *
 * Licensed under the Apache License, Version 2.0 (the "License");
 * you may not use this file except in compliance with the License.
 * You may obtain a copy of the License at
 *
 * http://www.apache.org/licenses/LICENSE-2.0
 *
 * Unless required by applicable law or agreed to in writing, software
 * distributed under the License is distributed on an "AS IS" BASIS,
 * WITHOUT WARRANTIES OR CONDITIONS OF ANY KIND, either express or implied.
 */
package com.github.ambry.store;

import com.codahale.metrics.MetricRegistry;
import com.github.ambry.config.StoreConfig;
import com.github.ambry.config.VerifiableProperties;
import com.github.ambry.utils.MockTime;
import com.github.ambry.utils.Pair;
import com.github.ambry.utils.TestUtils;
import com.github.ambry.utils.Time;
import com.github.ambry.utils.Utils;
import com.github.ambry.utils.UtilsTest;
import java.util.ArrayList;
import java.util.Arrays;
import java.util.Collections;
import java.util.List;
import java.util.NavigableMap;
import java.util.Properties;
import java.util.TreeMap;
import java.util.concurrent.TimeUnit;
import org.junit.Test;
import org.junit.runner.RunWith;
import org.junit.runners.Parameterized;

import static org.junit.Assert.*;


/**
 * Unit tests different {@link CompactionPolicy}
 */
@RunWith(Parameterized.class)
public class CompactionPolicyTest {

  final static long CAPACITY_IN_BYTES = 10 * 1024 * 1024;
  private static final long SEGMENT_CAPACITY_IN_BYTES = CAPACITY_IN_BYTES / 10;
  private static final long DEFAULT_USED_CAPACITY_IN_BYTES = CAPACITY_IN_BYTES * 6 / 10;
  private static final long DEFAULT_MAX_BLOB_SIZE = CAPACITY_IN_BYTES / 100;
  private static final long SEGMENT_HEADER_SIZE = CAPACITY_IN_BYTES / 50;

  // the properties that will used to generate a StoreConfig. Clear before use if required.
  private final Properties properties = new Properties();
  private Time time;
  private MockBlobStore blobStore;
  private StoreConfig config;
  private long messageRetentionTimeInMs;
  private MockBlobStoreStats mockBlobStoreStats;
  private CompactionPolicy compactionPolicy;

  /**
   * Running for both CompactAll and Default Compaction Policy
   * @return an array with both {@code CompactionPolicyType.DEFAULT} and {@code CompactionPolicyType.COMPACT_ALL}.
   */
  @Parameterized.Parameters
  public static List<Object[]> data() {
    return Arrays.asList(
        new Object[][]{{StatsBasedCompactionPolicyFactory.class.getName()}, {CompactAllPolicyFactory.class.getName()}});
  }

  /**
   * Instantiates {@link CompactionPolicyTest} with the required cast
   * @throws InterruptedException
   */
  public CompactionPolicyTest(String compactionPolicyFactoryStr) throws Exception {
    time = new MockTime();
    properties.setProperty("store.compaction.policy.factory", compactionPolicyFactoryStr);
    Pair<MockBlobStore, StoreConfig> initState = initializeBlobStore(properties, time, -1, -1, DEFAULT_MAX_BLOB_SIZE);
    config = initState.getSecond();
    messageRetentionTimeInMs = TimeUnit.DAYS.toMillis(config.storeDeletedMessageRetentionDays);
    blobStore = initState.getFirst();
    mockBlobStoreStats = blobStore.getBlobStoreStats();
    CompactionPolicyFactory compactionPolicyFactory = Utils.getObj(compactionPolicyFactoryStr, config, time);
    compactionPolicy = compactionPolicyFactory.getCompactionPolicy();
  }

  /**
   * Tests {@link CompactionManager#getCompactionDetails(BlobStore)} for different values for {@link BlobStore}'s
   * used capacity
   * @throws StoreException
   */
  @Test
  public void testDifferentUsedCapacities() throws StoreException {
    List<String> bestCandidates = null;
    if (compactionPolicy instanceof StatsBasedCompactionPolicy) {
      bestCandidates = setUpStateForStatsBasedCompactionPolicy(blobStore, mockBlobStoreStats);
    } else if (compactionPolicy instanceof CompactAllPolicy) {
      blobStore.logSegmentsNotInJournal = generateRandomStrings(3);
      bestCandidates = blobStore.logSegmentsNotInJournal;
    }

    // if used capacity is <= 60%, compaction details will be null. If not, logSegmentsNotInJournal needs to be returned.
    Long[] usedCapacities = new Long[]{
        CAPACITY_IN_BYTES * 2 / 10, (CAPACITY_IN_BYTES * 4 / 10),
        CAPACITY_IN_BYTES * 5 / 10,
        CAPACITY_IN_BYTES * 51 / 100, (CAPACITY_IN_BYTES * 6 / 10),
        CAPACITY_IN_BYTES * 7 / 10, CAPACITY_IN_BYTES * 9 / 10};
    for (Long usedCapacity : usedCapacities) {
      blobStore.usedCapacity = usedCapacity;
      if (blobStore.usedCapacity < (config.storeMinUsedCapacityToTriggerCompactionInPercentage / 100.0
          * blobStore.capacityInBytes)) {
        verifyCompactionDetails(null, blobStore, compactionPolicy);
      } else {
        verifyCompactionDetails(new CompactionDetails(time.milliseconds() - messageRetentionTimeInMs, bestCandidates),
            blobStore, compactionPolicy);
      }
    }
  }

  /**
   * Tests {@link CompactionManager#getCompactionDetails(BlobStore)} for different values for
   * {@link StoreConfig#storeMinUsedCapacityToTriggerCompactionInPercentage}
   */
  @Test
  public void testDifferentThresholdsForMinLogSizeToCompact() throws StoreException, InterruptedException {

    int[] minLogSizeToTriggerCompactionInPercentages = new int[]{10, 20, 35, 40, 50, 59, 60, 61, 65, 70, 80, 95};
    // when used capacity(60%) is <= (minLogSize) % of total capacity, compactionDetails is expected to be null.
    // If not, logSegmentsNotInJournal needs to be returned
    List<String> bestCandidates = null;
    for (int minLogSize : minLogSizeToTriggerCompactionInPercentages) {
      initializeBlobStore(properties, time, minLogSize, -1, DEFAULT_MAX_BLOB_SIZE);
      if (compactionPolicy instanceof StatsBasedCompactionPolicy) {
        bestCandidates = setUpStateForStatsBasedCompactionPolicy(blobStore, mockBlobStoreStats);
      } else if (compactionPolicy instanceof CompactAllPolicy) {
        blobStore.logSegmentsNotInJournal = generateRandomStrings(3);
        bestCandidates = blobStore.logSegmentsNotInJournal;
      }
      if (blobStore.usedCapacity < (config.storeMinUsedCapacityToTriggerCompactionInPercentage / 100.0
          * blobStore.capacityInBytes)) {
        verifyCompactionDetails(null, blobStore, compactionPolicy);
      } else {
        verifyCompactionDetails(new CompactionDetails(time.milliseconds() - messageRetentionTimeInMs, bestCandidates),
            blobStore, compactionPolicy);
      }
    }
  }

  /**
   * Tests {@link CompactionManager#getCompactionDetails(BlobStore)} for different values for
   * {@link StoreConfig#storeDeletedMessageRetentionDays}
   */
  @Test
  public void testDifferentMessageRetentionDays() throws StoreException, InterruptedException {
    List<String> bestCandidates = null;
    int[] messageRetentionDayValues = new int[]{1, 2, 3, 6, 9};
    for (int messageRetentionDays : messageRetentionDayValues) {
      time = new MockTime();
      Pair<MockBlobStore, StoreConfig> initState =
          initializeBlobStore(properties, time, -1, messageRetentionDays, DEFAULT_MAX_BLOB_SIZE);
      if (compactionPolicy instanceof StatsBasedCompactionPolicy) {
        bestCandidates = setUpStateForStatsBasedCompactionPolicy(blobStore, mockBlobStoreStats);
        compactionPolicy = new StatsBasedCompactionPolicy(initState.getSecond(), time);
      } else if (compactionPolicy instanceof CompactAllPolicy) {
        blobStore.logSegmentsNotInJournal = generateRandomStrings(3);
        bestCandidates = blobStore.logSegmentsNotInJournal;
        compactionPolicy = new CompactAllPolicy(initState.getSecond(), time);
      }
      verifyCompactionDetails(
          new CompactionDetails(time.milliseconds() - TimeUnit.DAYS.toMillis(messageRetentionDays), bestCandidates),
          blobStore, compactionPolicy);
    }
  }

  // helper methods

  /**
   * Initializes {@link BlobStore}
   * @param minLogSizeToTriggerCompactionInPercentage Property value to be set for
   * {@link StoreConfig#storeMinUsedCapacityToTriggerCompactionInPercentage}
   * @param messageRetentionInDays Property value to be set for {@link StoreConfig#storeDeletedMessageRetentionDays
   * @throws InterruptedException
   */
  static Pair<MockBlobStore, StoreConfig> initializeBlobStore(Properties properties, Time time,
      int minLogSizeToTriggerCompactionInPercentage, int messageRetentionInDays, long maxBlobSize)
      throws InterruptedException {

    if (minLogSizeToTriggerCompactionInPercentage != -1) {
      properties.setProperty("store.min.log.size.to.trigger.compaction.in.percent",
          String.valueOf(minLogSizeToTriggerCompactionInPercentage));
    }
    if (messageRetentionInDays != -1) {
      properties.setProperty("store.deleted.message.retention.days", String.valueOf(messageRetentionInDays));
    }
    StoreConfig config = new StoreConfig(new VerifiableProperties(properties));
    time.sleep(2 * TimeUnit.DAYS.toMillis(config.storeDeletedMessageRetentionDays));
    MetricRegistry metricRegistry = new MetricRegistry();
    StoreMetrics metrics = new StoreMetrics(metricRegistry);
    MockBlobStoreStats mockBlobStoreStats = new MockBlobStoreStats(maxBlobSize);
    MockBlobStore blobStore =
        new MockBlobStore(config, metrics, time, CAPACITY_IN_BYTES, SEGMENT_CAPACITY_IN_BYTES, SEGMENT_HEADER_SIZE,
            DEFAULT_USED_CAPACITY_IN_BYTES, mockBlobStoreStats);
    return new Pair<>(blobStore, config);
  }

  /**
   * Sets up the state (like logSegemntsNotInJournal and valid data size map) for
   * {@link StatsBasedCompactionPolicy}
   * @return a {@link List} of log segment names referring to the best candidate to compact
   */
  private List<String> setUpStateForStatsBasedCompactionPolicy(MockBlobStore blobStore,
      MockBlobStoreStats mockBlobStoreStats) {
    long maxLogSegmentCapacity =
        blobStore.segmentCapacity - blobStore.segmentHeaderSize - mockBlobStoreStats.getMaxBlobSize();
    long logSegmentCount = blobStore.capacityInBytes / blobStore.segmentCapacity;
    blobStore.logSegmentsNotInJournal = generateRandomStrings((int) logSegmentCount);

    int bestCandidateRange = 3 + TestUtils.RANDOM.nextInt((int) logSegmentCount - 2);
    int bestCandidateStartIndex = TestUtils.RANDOM.nextInt((int) logSegmentCount - bestCandidateRange + 1);
    int bestCandidateEndIndex = bestCandidateStartIndex + bestCandidateRange - 1;

    List<String> bestCandidates =
        blobStore.logSegmentsNotInJournal.subList(bestCandidateStartIndex, bestCandidateEndIndex + 1);
    long bestCost = maxLogSegmentCapacity / bestCandidates.size();
    // this best cost is to ensure that no of segments reclaimed will be "bestCandidates" count - 1
    NavigableMap<String, Long> validDataSize =
        generateValidDataSize(blobStore.logSegmentsNotInJournal, bestCandidates, bestCost, maxLogSegmentCapacity);
    mockBlobStoreStats.validDataSizeByLogSegments = validDataSize;
    return bestCandidates;
  }

  /**
   * Generates random strings
   * @param count the total number of random strings that needs to be generated
   * @return a {@link List} of random strings of size {@code count}
   */
  static List<String> generateRandomStrings(int count) {
    List<String> randomStrings = new ArrayList<>();
    for (int i = 0; i < count; i++) {
      randomStrings.add(UtilsTest.getRandomString(5));
    }
    Collections.sort(randomStrings);
    return randomStrings;
  }

  /**
   * Generates valid data size map for given segments
   * @param logSegmentNames {@link List<String>} of log segment names
   * @param bestCandidates {@link List<String>} of best candidates
   * @param validDataSizeForBest valid data size to be set for best candidate
   * @return a {@link NavigableMap} of log segment name to valid data size
   */
  static NavigableMap<String, Long> generateValidDataSize(List<String> logSegmentNames, List<String> bestCandidates,
      long validDataSizeForBest, long maxLogSegmentCapacity) {
    NavigableMap<String, Long> validDataSize = new TreeMap<>();
    for (String logSegmentName : logSegmentNames) {
      if (bestCandidates.contains(logSegmentName)) {
        validDataSize.put(logSegmentName, validDataSizeForBest);
      } else {
        validDataSize.put(logSegmentName, maxLogSegmentCapacity);
      }
    }
    return validDataSize;
  }

  /**
   * Update validDataSize for some log segments
   * @param validDataSizePerLogSegment {@link NavigableMap<String,Long>} containing the valid data size
   * @param logSegmentsToUpdate log segments to be updated
   * @param newValidDataSize new valid data size that needs to be updated
   */
  static void updateValidDataSize(NavigableMap<String, Long> validDataSizePerLogSegment,
      List<String> logSegmentsToUpdate, long newValidDataSize) {
    for (String logSegmentName : logSegmentsToUpdate) {
      validDataSizePerLogSegment.put(logSegmentName, newValidDataSize);
    }
  }

  // verification helper methods

  /**
   * Verifies {@link BlobStore#getCompactionDetails(CompactionPolicy)} returns expected values i.e. {@code expectedCompactionDetails}
   * @throws StoreException
   */
  static void verifyCompactionDetails(CompactionDetails expectedCompactionDetails, BlobStore blobStore,
      CompactionPolicy compactionPolicy) throws StoreException {
    CompactionDetails compactionDetails = blobStore.getCompactionDetails(compactionPolicy);
    if (expectedCompactionDetails == null) {
      assertNull("CompactionDetails expected to be null ", compactionDetails);
    } else {
      assertEquals("Returned invalid time ", expectedCompactionDetails.getReferenceTimeMs(),
          compactionDetails.getReferenceTimeMs());
      assertEquals("Compaction range mismatch ", expectedCompactionDetails.getLogSegmentsUnderCompaction(),
          compactionDetails.getLogSegmentsUnderCompaction());
    }
  }
}

/**
 * MockBlobStore to assist in testing {@link CompactionManager}
 */
class MockBlobStore extends BlobStore {
  long usedCapacity;
  long segmentCapacity;
  long segmentHeaderSize;
  long capacityInBytes;
  List<String> logSegmentsNotInJournal = null;
  MockBlobStoreStats mockBlobStoreStats;

  MockBlobStore(StoreConfig config, StoreMetrics metrics, Time time, long capacityInBytes, long segmentCapacity,
      long segmentHeaderSize, long usedCapacity, MockBlobStoreStats mockBlobStoreStats) {
<<<<<<< HEAD
    super("", config, null, null, null, null, metrics, metrics, null, 0, null, null, null, time);
=======
    super(StoreTestUtils.createMockReplicaId("", 0, null), config, null, null, null, metrics, metrics, null, null, null,
        null, time);
>>>>>>> 04ea0e6d
    this.capacityInBytes = capacityInBytes;
    this.segmentCapacity = segmentCapacity;
    this.segmentHeaderSize = segmentHeaderSize;
    this.usedCapacity = usedCapacity;
    this.mockBlobStoreStats = mockBlobStoreStats;
  }

  @Override
  CompactionDetails getCompactionDetails(CompactionPolicy compactionPolicy) throws StoreException {
    return compactionPolicy.getCompactionDetails(capacityInBytes, usedCapacity, segmentCapacity, segmentHeaderSize,
        logSegmentsNotInJournal, mockBlobStoreStats);
  }

  MockBlobStoreStats getBlobStoreStats() {
    return mockBlobStoreStats;
  }
}

/**
 * Mock {@link BlobStoreStats} for test purposes
 */
class MockBlobStoreStats extends BlobStoreStats {

  NavigableMap<String, Long> validDataSizeByLogSegments;
  private long maxBlobSize;

  MockBlobStoreStats(long maxBlobSize) {
    super("", null, 0, 0, 0, 0, 0, null, null, null, null, null);
    this.maxBlobSize = maxBlobSize;
  }

  @Override
  Pair<Long, NavigableMap<String, Long>> getValidDataSizeByLogSegment(TimeRange timeRange) throws StoreException {
    long deleteReferenceTimeInMs = timeRange.getEndTimeInMs();
    if (validDataSizeByLogSegments != null) {
      return new Pair<>(deleteReferenceTimeInMs, validDataSizeByLogSegments);
    } else {
      return null;
    }
  }

  @Override
  long getMaxBlobSize() {
    return maxBlobSize;
  }
}<|MERGE_RESOLUTION|>--- conflicted
+++ resolved
@@ -309,12 +309,8 @@
 
   MockBlobStore(StoreConfig config, StoreMetrics metrics, Time time, long capacityInBytes, long segmentCapacity,
       long segmentHeaderSize, long usedCapacity, MockBlobStoreStats mockBlobStoreStats) {
-<<<<<<< HEAD
-    super("", config, null, null, null, null, metrics, metrics, null, 0, null, null, null, time);
-=======
-    super(StoreTestUtils.createMockReplicaId("", 0, null), config, null, null, null, metrics, metrics, null, null, null,
-        null, time);
->>>>>>> 04ea0e6d
+    super(StoreTestUtils.createMockReplicaId("", 0, null), config, null, null, null, null, metrics, metrics, null, null,
+        null, null, time);
     this.capacityInBytes = capacityInBytes;
     this.segmentCapacity = segmentCapacity;
     this.segmentHeaderSize = segmentHeaderSize;
