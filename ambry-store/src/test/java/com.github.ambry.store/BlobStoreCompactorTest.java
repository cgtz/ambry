/*
 * Copyright 2017 LinkedIn Corp. All rights reserved.
 *
 * Licensed under the Apache License, Version 2.0 (the "License");
 * you may not use this file except in compliance with the License.
 * You may obtain a copy of the License at
 *
 * http://www.apache.org/licenses/LICENSE-2.0
 *
 * Unless required by applicable law or agreed to in writing, software
 * distributed under the License is distributed on an "AS IS" BASIS,
 * WITHOUT WARRANTIES OR CONDITIONS OF ANY KIND, either express or implied.
 */
package com.github.ambry.store;

import com.codahale.metrics.MetricRegistry;
import com.github.ambry.config.StoreConfig;
import com.github.ambry.config.VerifiableProperties;
import com.github.ambry.utils.ByteBufferOutputStream;
import com.github.ambry.utils.Pair;
import com.github.ambry.utils.TestUtils;
import com.github.ambry.utils.Time;
import com.github.ambry.utils.Utils;
import com.github.ambry.utils.UtilsTest;
import java.io.File;
import java.io.IOException;
import java.nio.ByteBuffer;
import java.nio.channels.Channels;
import java.nio.channels.WritableByteChannel;
import java.util.ArrayList;
import java.util.Arrays;
import java.util.Collections;
import java.util.EnumSet;
import java.util.HashMap;
import java.util.HashSet;
import java.util.List;
import java.util.Map;
import java.util.NavigableMap;
import java.util.Set;
import java.util.concurrent.TimeUnit;
import java.util.concurrent.atomic.AtomicLong;
import org.junit.After;
import org.junit.Test;

import static org.junit.Assert.*;


/**
 * Tests for {@link BlobStoreCompactor}.
 */
public class BlobStoreCompactorTest {

  private static final String STORE_ID = "compactor_example_store";
  private static final DiskIOScheduler DISK_IO_SCHEDULER = new DiskIOScheduler(null);
  private static final String EXCEPTION_MSG = UtilsTest.getRandomString(10);

  private final File tempDir;
  private final String tempDirStr;

  private CuratedLogIndexState state = null;
  private BlobStoreCompactor compactor = null;

  // indicates whether any of InterruptionInducers induced the close/crash.
  private boolean closeOrExceptionInduced = false;
  // for InterruptionInducingLog and InterruptionInducingIndex, an exception is thrown after the operation
  // if throwExceptionBeforeOperation is not true.
  private boolean throwExceptionInsteadOfClose = false;
  // not applicable to the InterruptionInducingDiskIOScheduler. Throws in InterruptionInducingLog and
  // InterruptionInducingIndex irrespective of the value of throwExceptionInsteadOfClose
  private boolean throwExceptionBeforeOperation = false;

  private MetricRegistry metricRegistry;

  /**
   * Creates a temporary directory for the store.
   * @throws Exception
   */
  public BlobStoreCompactorTest() throws Exception {
    tempDir = StoreTestUtils.createTempDirectory("compactorDir-" + UtilsTest.getRandomString(10));
    tempDirStr = tempDir.getAbsolutePath();
  }

  /**
   * Releases all resources and deletes the temporary directory.
   * @throws Exception
   */
  @After
  public void cleanup() throws Exception {
    destroyStateAndCleanDir();
    assertTrue(tempDir.getAbsolutePath() + " could not be deleted", StoreTestUtils.cleanDirectory(tempDir, true));
  }

  /**
   * Tests basic init/close.
   * @throws Exception
   */
  @Test
  public void initCloseTest() throws Exception {
    refreshState(false, true);
    compactor = getCompactor(state.log, DISK_IO_SCHEDULER);
    compactor.initialize(state.index);
    compactor.close(0);
  }

  /**
   * Tests closing without initialization.
   * @throws Exception
   */
  @Test
  public void closeWithoutInitTest() throws Exception {
    refreshState(false, true);
    compactor = getCompactor(state.log, DISK_IO_SCHEDULER);
    compactor.close(0);
  }

  /**
   * Tests attempt to use the service without initializing the service.
   * @throws Exception
   */
  @Test
  public void useServiceWithoutInitTest() throws Exception {
    refreshState(false, true);
    compactor = getCompactor(state.log, DISK_IO_SCHEDULER);
    String firstSegmentName = state.log.getFirstSegment().getName();
    CompactionDetails details =
        new CompactionDetails(state.time.milliseconds(), Collections.singletonList(firstSegmentName));

    try {
      compactor.compact(details);
      fail("Should have failed to do anything because compactor has not been initialized");
    } catch (IllegalStateException e) {
      // expected. Nothing to do.
    }

    // create compaction log so that resumeCompaction() thinks there is a compaction in progress
    try (CompactionLog cLog = new CompactionLog(tempDirStr, STORE_ID, state.time, details)) {
      compactor.resumeCompaction();
      fail("Should have failed to do anything because compactor has not been initialized");
    } catch (IllegalStateException e) {
      // expected. Nothing to do.
    }
  }

  /**
   * Tests APIs with bad input and ensures that they fail fast.
   * @throws Exception
   */
  @Test
  public void badInputTest() throws Exception {
    refreshState(false, true);
    // compaction range contains a log segment that is still in the journal
    String firstLogSegmentName = state.referenceIndex.firstKey().getName();
    String secondLogSegmentName = state.log.getNextSegment(state.log.getSegment(firstLogSegmentName)).getName();
    String lastLogSegmentName = state.referenceIndex.lastKey().getName();
    CompactionDetails details = new CompactionDetails(state.time.milliseconds() + Time.MsPerSec,
        Arrays.asList(firstLogSegmentName, lastLogSegmentName));
    ensureArgumentFailure(details, "Should have failed because compaction range contains offsets still in the journal");

    // compaction range contains segments in the wrong order
    details = new CompactionDetails(state.time.milliseconds() + Time.MsPerSec,
        Arrays.asList(secondLogSegmentName, firstLogSegmentName));
    ensureArgumentFailure(details, "Should have failed because compaction range contains offsets still in the journal");

    // compaction contains segments that don't exist
    details = new CompactionDetails(0,
        Collections.singletonList(LogSegmentNameHelper.getNextPositionName(lastLogSegmentName)));
    ensureArgumentFailure(details, "Should have failed because compaction range contains offsets still in the journal");
  }

  /**
   * Tests to make sure that {@link BlobStoreCompactor#compact(CompactionDetails)} fails when a compaction is already
   * in progress.
   * @throws Exception
   */
  @Test
  public void compactWithCompactionInProgressTest() throws Exception {
    refreshState(false, true);
    List<String> segmentsUnderCompaction = getLogSegments(0, 2);
    CompactionDetails details = new CompactionDetails(0, segmentsUnderCompaction);

    // create a compaction log in order to mimic a compaction being in progress
    CompactionLog cLog = new CompactionLog(tempDirStr, STORE_ID, state.time, details);
    compactor = getCompactor(state.log, DISK_IO_SCHEDULER);
    compactor.initialize(state.index);
    try {
      compactor.compact(details);
      fail("compact() should have failed because a compaction is already in progress");
    } catch (IllegalStateException e) {
      // expected. Nothing to do.
    } finally {
      cLog.close();
      compactor.close(0);
    }
  }

  /**
   * Tests the case where {@link BlobStoreCompactor#resumeCompaction()} is called without any compaction being in
   * progress.
   * @throws Exception
   */
  @Test
  public void resumeCompactionWithoutAnyInProgressTest() throws Exception {
    refreshState(false, true);
    compactor = getCompactor(state.log, DISK_IO_SCHEDULER);
    compactor.initialize(state.index);
    assertFalse("Compaction should not be in progress", CompactionLog.isCompactionInProgress(tempDirStr, STORE_ID));
    assertEquals("Temp log segment should not be found", 0, compactor.getSwapSegmentsInUse());
    try {
      compactor.resumeCompaction();
      fail("Should have failed because there is no compaction in progress");
    } catch (IllegalStateException e) {
      // expected. Nothing to do.
    } finally {
      compactor.close(0);
    }
  }

  /**
   * A basic test for compaction that selects the first two log segments and compacts them into one log segment.
   * @throws Exception
   */
  @Test
  public void basicTest() throws Exception {
    refreshState(false, true);
    List<String> segmentsUnderCompaction = getLogSegments(0, 2);
    long deleteReferenceTimeMs = reduceValidDataSizeInLogSegments(segmentsUnderCompaction,
        state.log.getSegmentCapacity() - LogSegment.HEADER_SIZE);
    compactAndVerify(segmentsUnderCompaction, deleteReferenceTimeMs, true);
  }

  /**
   * Compacts the whole log (except the last log segment) but without any changes expected i.e all data is valid and is
   * simply copied over from the old log segments to the new log segments.
   * @throws Exception
   */
  @Test
  public void compactWholeLogWithNoChangeExpectedTest() throws Exception {
    long delayBeforeLastLogSegmentWrite = 20 * Time.MsPerSec;
    refreshState(false, false);
    // write data until the very last segment is reached
    long requiredCount = state.log.getCapacityInBytes() / state.log.getSegmentCapacity();
    // write entries with an expiry time such that no records are actually expired at the time of compaction
    long expiryTimeMs = getInvalidationTime(requiredCount) + delayBeforeLastLogSegmentWrite;
    writeDataToMeetRequiredSegmentCount(requiredCount - 1, Collections.singletonList(expiryTimeMs));
    state.advanceTime(delayBeforeLastLogSegmentWrite);
    writeDataToMeetRequiredSegmentCount(requiredCount, Collections.singletonList(expiryTimeMs));
    // reload index to make sure journal is on only the latest log segment
    state.reloadIndex(true, false);
    long deleteReferenceTimeMs = state.time.milliseconds();
    List<String> segmentsUnderCompaction = getLogSegments(0, state.index.getLogSegmentCount() - 1);
    compactAndVerify(segmentsUnderCompaction, deleteReferenceTimeMs, false);
  }

  /**
   * Compacts the whole log (except the last log segment) and a changed size is expected i.e. there is some invalid
   * data.
   * @throws Exception
   */
  @Test
  public void compactWholeLogWithChangeExpectedTest() throws Exception {
    refreshState(false, true);
    long requiredCount = state.log.getCapacityInBytes() / state.log.getSegmentCapacity() - 2;
    writeDataToMeetRequiredSegmentCount(requiredCount,
        Arrays.asList(state.time.milliseconds() / 2, state.time.milliseconds(), state.time.milliseconds() * 2));
    // do some random deleting.
    int deleteCount = Math.min(state.liveKeys.size() / 3,
        (int) (1.8 * state.log.getSegmentCapacity() / CuratedLogIndexState.DELETE_RECORD_SIZE));
    List<MockId> allLiveKeys = new ArrayList<>(state.liveKeys);
    for (int i = 0; i < deleteCount; i++) {
      MockId idToDelete = allLiveKeys.remove(TestUtils.RANDOM.nextInt(allLiveKeys.size()));
      state.addDeleteEntry(idToDelete);
    }
    // reload index to make sure journal is on only the latest log segment
    state.reloadIndex(true, false);
    long deleteReferenceTimeMs = state.time.milliseconds();
    List<String> segmentsUnderCompaction = getLogSegments(0, state.index.getLogSegmentCount() - 1);
    compactAndVerify(segmentsUnderCompaction, deleteReferenceTimeMs, true);
  }

  /**
   * Compacts the whole log multiple times with some data compacted each time.
   * @throws Exception
   */
  @Test
  public void compactWholeLogMultipleTimesTest() throws Exception {
    refreshState(false, true);
    long requiredCount = state.log.getCapacityInBytes() / state.log.getSegmentCapacity() - 3;
    long expiryTimeMs = getInvalidationTime(requiredCount);
    List<Long> expiryTimesMs = Arrays.asList(state.time.milliseconds() / 2, expiryTimeMs, expiryTimeMs * 2);
    writeDataToMeetRequiredSegmentCount(requiredCount, expiryTimesMs);
    List<String> segmentsUnderCompaction = getLogSegments(0, state.index.getLogSegmentCount() - 1);
    Set<MockId> idsInCompactedLogSegments = getIdsInSegments(segmentsUnderCompaction);

    for (long setTimeMs : expiryTimesMs) {
      if (state.time.milliseconds() < setTimeMs + Time.MsPerSec) {
        state.advanceTime(setTimeMs + Time.MsPerSec - state.time.milliseconds());
      }
      long deleteReferenceTimeMs = state.time.milliseconds();
      long logSegmentSizeSumBeforeCompaction = getSumOfLogSegmentEndOffsets();
      CompactionDetails details = new CompactionDetails(deleteReferenceTimeMs, segmentsUnderCompaction);

      compactor = getCompactor(state.log, DISK_IO_SCHEDULER);
      compactor.initialize(state.index);
      long logSegmentsBeforeCompaction = state.index.getLogSegmentCount();
      try {
        compactor.compact(details);
      } finally {
        compactor.close(0);
      }
      assertFalse("Sum of size of log segments did not change after compaction",
          logSegmentSizeSumBeforeCompaction == getSumOfLogSegmentEndOffsets());
      verifyDataPostCompaction(idsInCompactedLogSegments, deleteReferenceTimeMs);
      state.reloadLog(true);
      verifyDataPostCompaction(idsInCompactedLogSegments, deleteReferenceTimeMs);
      segmentsUnderCompaction = getLogSegments(0, state.index.getLogSegmentCount() - 1);
      state.verifyRealIndexSanity();
      // no clean shutdown file should exist
      assertFalse("Clean shutdown file not deleted",
          new File(tempDirStr, BlobStoreCompactor.TARGET_INDEX_CLEAN_SHUTDOWN_FILE_NAME).exists());
      // there should be no temp files
      assertEquals("There are some temp log segments", 0,
          tempDir.listFiles(BlobStoreCompactor.TEMP_LOG_SEGMENTS_FILTER).length);
      verifySavedBytesCount(logSegmentsBeforeCompaction, 0);
    }
  }

  /**
   * Compacts the whole log (except the last log segment) and a changed size is expected i.e. there is some invalid
   * data. All this is done with hard delete enabled (compactor is expected to pause it).
   * @throws Exception
   */
  @Test
  public void compactWholeLogWithHardDeleteEnabledTest() throws Exception {
    // no interruptions
    doCompactWholeLogWithHardDeleteEnabledTest(false, false);
    // close in the middle of copying
    doCompactWholeLogWithHardDeleteEnabledTest(true, true);
    // crash in the middle of copying
    throwExceptionInsteadOfClose = true;
    doCompactWholeLogWithHardDeleteEnabledTest(true, true);
    // crash in the middle of commit
    doCompactWholeLogWithHardDeleteEnabledTest(true, false);
  }

  /**
   * Tests the case where there is no valid data at all in the segments under compaction and they are essentially
   * dropped.
   * @throws Exception
   */
  @Test
  public void dropAllSegmentsUnderCompactionTest() throws Exception {
    Pair<Long, List<String>> deleteTimeAndSegmentsUnderCompaction = setupStateWithDeletedBlobsAtSpecificTime();
    List<String> segmentsUnderCompaction = deleteTimeAndSegmentsUnderCompaction.getSecond();
    // delete all the blobs in the segments under compaction
    Set<MockId> ids = getIdsInSegments(segmentsUnderCompaction);
    for (MockId id : ids) {
      if (state.liveKeys.contains(id)) {
        state.addDeleteEntry(id);
      }
    }
    long deleteReferenceTimeMs = state.time.milliseconds() + Time.MsPerSec;
    state.advanceTime(deleteReferenceTimeMs - state.time.milliseconds());
    assertEquals("Valid size in the segments under compaction should be 0", 0,
        getValidDataSize(segmentsUnderCompaction, deleteReferenceTimeMs));
    compactAndVerify(segmentsUnderCompaction, deleteReferenceTimeMs, true);
  }

  /**
   * Tests the case where expiration time is enforced i.e. data is considered valid before expiry time and is copied
   * over and data is considered invalid after expiry time and is not copied over.
   * @throws Exception
   */
  @Test
  public void expirationTimeEnforcementTest() throws Exception {
    // no change before expiry time
    Pair<Long, List<String>> expiryTimeAndSegmentsUnderCompaction = setupStateWithExpiredBlobsAtSpecificTime();
    Map<String, Long> oldSegmentNamesAndEndOffsets = getEndOffsets(expiryTimeAndSegmentsUnderCompaction.getSecond());
    compactAndVerify(expiryTimeAndSegmentsUnderCompaction.getSecond(), state.time.milliseconds(), false);
    verifyNoChangeInEndOffsets(oldSegmentNamesAndEndOffsets);

    // no change at expiry time.
    expiryTimeAndSegmentsUnderCompaction = setupStateWithExpiredBlobsAtSpecificTime();
    oldSegmentNamesAndEndOffsets = getEndOffsets(expiryTimeAndSegmentsUnderCompaction.getSecond());
    state.advanceTime(expiryTimeAndSegmentsUnderCompaction.getFirst() - state.time.milliseconds());
    compactAndVerify(expiryTimeAndSegmentsUnderCompaction.getSecond(), state.time.milliseconds(), false);
    verifyNoChangeInEndOffsets(oldSegmentNamesAndEndOffsets);

    // there will be changes past expiration time
    expiryTimeAndSegmentsUnderCompaction = setupStateWithExpiredBlobsAtSpecificTime();
    state.advanceTime(expiryTimeAndSegmentsUnderCompaction.getFirst() + Time.MsPerSec - state.time.milliseconds());
    compactAndVerify(expiryTimeAndSegmentsUnderCompaction.getSecond(), state.time.milliseconds(), true);
  }

  /**
   * Tests the case where deletion time is enforced i.e. data is considered valid before reference time and is copied
   * over and data is considered invalid after reference time and is not copied over.
   * @throws Exception
   */
  @Test
  public void deletionTimeEnforcementTest() throws Exception {
    // no change before delete time
    Pair<Long, List<String>> deleteTimeAndSegmentsUnderCompaction = setupStateWithDeletedBlobsAtSpecificTime();
    long deleteReferenceTimeMs = deleteTimeAndSegmentsUnderCompaction.getFirst() - Time.MsPerSec;
    Map<String, Long> oldSegmentNamesAndEndOffsets = getEndOffsets(deleteTimeAndSegmentsUnderCompaction.getSecond());
    compactAndVerify(deleteTimeAndSegmentsUnderCompaction.getSecond(), deleteReferenceTimeMs, false);
    verifyNoChangeInEndOffsets(oldSegmentNamesAndEndOffsets);

    // no change at delete time.
    deleteTimeAndSegmentsUnderCompaction = setupStateWithDeletedBlobsAtSpecificTime();
    deleteReferenceTimeMs = deleteTimeAndSegmentsUnderCompaction.getFirst();
    oldSegmentNamesAndEndOffsets = getEndOffsets(deleteTimeAndSegmentsUnderCompaction.getSecond());
    compactAndVerify(deleteTimeAndSegmentsUnderCompaction.getSecond(), deleteReferenceTimeMs, false);
    verifyNoChangeInEndOffsets(oldSegmentNamesAndEndOffsets);

    // there will be changes past delete time
    deleteTimeAndSegmentsUnderCompaction = setupStateWithDeletedBlobsAtSpecificTime();
    state.advanceTime(Time.MsPerSec);
    compactAndVerify(deleteTimeAndSegmentsUnderCompaction.getSecond(), state.time.milliseconds(), true);
  }

  /**
   * Tests the case where the segments being compacted have keys that are deleted and expired but the deleted keys
   * don't count as deleted at the provided reference time (but the expired keys need to be cleaned up).
   * @throws Exception
   */
  @Test
  public void differentDeleteAndExpiryTimesTest() throws Exception {
    Pair<Long, List<String>> expiryTimeAndSegmentsUnderCompaction = setupStateWithExpiredBlobsAtSpecificTime();
    state.advanceTime(expiryTimeAndSegmentsUnderCompaction.getFirst() + Time.MsPerSec - state.time.milliseconds());
    long deleteReferenceTimeMs = state.time.milliseconds();
    state.advanceTime(Time.MsPerSec);
    int deleteCount = 10;
    Set<MockId> idsInSegments = getIdsInSegments(expiryTimeAndSegmentsUnderCompaction.getSecond());
    List<MockId> idsToExamine = new ArrayList<>();
    for (MockId id : idsInSegments) {
      if (state.liveKeys.contains(id)) {
        state.addDeleteEntry(id);
        idsToExamine.add(id);
        if (idsToExamine.size() == deleteCount) {
          break;
        }
      }
    }
    // reload index to make sure journal is on only the latest log segment
    state.reloadIndex(true, false);
    // compact with deleteReferenceTimeMs < the earliest delete time. None of the deleted keys count as deleted.
    compactAndVerify(expiryTimeAndSegmentsUnderCompaction.getSecond(), deleteReferenceTimeMs, true);
    // ensure that idsToExamine can still be fetched
    state.reloadIndex(true, false);
    for (MockId id : idsToExamine) {
      // should not throw exception since they should be untouched.
      // Data has already been verified if this is true (by the verifiers).
      state.index.getBlobReadInfo(id, EnumSet.of(StoreGetOptions.Store_Include_Deleted)).close();
    }
  }

  /**
   * Tests the case where deletes and expired blobs are interspersed and the expired blobs are eligible for cleanup
   * but deleted blobs (also includes blobs that have been put and deleted in the same index segment) are not.
   * @throws Exception
   */
  @Test
  public void interspersedDeletedAndExpiredBlobsTest() throws Exception {
    refreshState(false, false);
    state.properties.put("store.index.max.number.of.inmem.elements", Integer.toString(5));
    state.initIndex();

    int numFinalSegmentsCount = 3;
    long expiryTimeMs = getInvalidationTime(numFinalSegmentsCount + 1);
    // fill up one segment.
    writeDataToMeetRequiredSegmentCount(1, null);

    // 1. Put entry that contains a delete entry in the same index segment and is not counted as deleted.
    // won't be cleaned up.
    IndexEntry entry = state.addPutEntries(1, CuratedLogIndexState.PUT_RECORD_SIZE, Utils.Infinite_Time).get(0);
    MockId delUnexpPutSameIdxSegId = (MockId) entry.getKey();
    String logSegmentName = entry.getValue().getOffset().getName();
    state.addDeleteEntry(delUnexpPutSameIdxSegId);

    // 2. Put entry that has expired and contains a delete entry in the same index segment. Does not count as deleted
    // but is expired.
    // will be cleaned up, but delete record remains
    MockId delExpPutSameIdxSegId =
        (MockId) state.addPutEntries(1, CuratedLogIndexState.PUT_RECORD_SIZE, 0).get(0).getKey();
    state.addDeleteEntry(delExpPutSameIdxSegId);

    // 3. Put entry that has expired.
    // will be cleaned up.
    state.addPutEntries(1, CuratedLogIndexState.PUT_RECORD_SIZE, 0).get(0).getKey();

    // 4. Put entry that will expire (but is valid right now).
    // won't be cleaned up.
    MockId willExpPut =
        (MockId) state.addPutEntries(1, CuratedLogIndexState.PUT_RECORD_SIZE, expiryTimeMs).get(0).getKey();

    // 5. Put entry that will be deleted.
    // won't be cleaned up.
    MockId willBeDelPut =
        (MockId) state.addPutEntries(1, CuratedLogIndexState.PUT_RECORD_SIZE, Utils.Infinite_Time).get(0).getKey();

    // rollover
    // 6. Put entry with an expiry time  that is not expired and has a delete entry in the same index segment and is not
    // counted as deleted or expired. In the compacted log, the put entry will be the one index segment and the delete
    // in another won't be cleaned up.
    MockId delUnexpPutDiffIdxSegId =
        (MockId) state.addPutEntries(1, CuratedLogIndexState.PUT_RECORD_SIZE, expiryTimeMs).get(0).getKey();
    state.addDeleteEntry(delUnexpPutDiffIdxSegId);

    // 7. Delete entry for an id that is in another index segment
    // won't be cleaned up.
    state.addDeleteEntry(willBeDelPut);

    // 8. Delete entry for an id that is in another log segment
    // won't be cleaned up.
    MockId idFromAnotherSegment = state.getIdToDeleteFromLogSegment(state.log.getFirstSegment());
    state.addDeleteEntry(idFromAnotherSegment);

    // 9. Delete entry for a Put entry that doesn't exist. However, if it existed, it wouldn't have been eligible for
    // cleanup
    // the delete record itself won't be cleaned up
    MockId uniqueId = state.getUniqueId();
    state.addDeleteEntry(uniqueId,
        new MessageInfo(uniqueId, Integer.MAX_VALUE, Utils.Infinite_Time, Utils.getRandomShort(TestUtils.RANDOM),
            Utils.getRandomShort(TestUtils.RANDOM), state.time.milliseconds()));

    // fill up the rest of the segment + one more
    writeDataToMeetRequiredSegmentCount(numFinalSegmentsCount, null);
    // reload index to keep the journal only in the last log segment
    state.reloadIndex(true, false);

    long deleteReferenceTimeMs = 0;
    List<String> segmentsUnderCompaction = Collections.singletonList(logSegmentName);
    long endOffsetOfSegmentBeforeCompaction = state.log.getSegment(logSegmentName).getEndOffset();
    CompactionDetails details = new CompactionDetails(deleteReferenceTimeMs, segmentsUnderCompaction);
    compactor = getCompactor(state.log, DISK_IO_SCHEDULER);
    compactor.initialize(state.index);
    long logSegmentCountBeforeCompaction = state.index.getLogSegmentCount();
    try {
      compactor.compact(details);
    } finally {
      compactor.close(0);
    }

    String compactedLogSegmentName = LogSegmentNameHelper.getNextGenerationName(logSegmentName);
    LogSegment compactedLogSegment = state.log.getSegment(compactedLogSegmentName);
    long cleanedUpSize = 2 * CuratedLogIndexState.PUT_RECORD_SIZE;
    assertEquals("End offset of log segment not as expected after compaction",
        endOffsetOfSegmentBeforeCompaction - cleanedUpSize,
        state.log.getSegment(compactedLogSegmentName).getEndOffset());

    FindEntriesCondition condition = new FindEntriesCondition(Long.MAX_VALUE);
    // get the first index segment that refers to the compacted segment
    IndexSegment indexSegment =
        state.index.getIndexSegments().get(new Offset(compactedLogSegmentName, compactedLogSegment.getStartOffset()));
    List<IndexEntry> indexEntries = new ArrayList<>();
    assertTrue("Should have got some index entries",
        indexSegment.getIndexEntriesSince(null, condition, indexEntries, new AtomicLong(0)));
    assertEquals("There should be 5 index entries returned", 5, indexEntries.size());
    Collections.sort(indexEntries, PersistentIndex.INDEX_ENTRIES_OFFSET_COMPARATOR);

    long logSegmentStartOffset = compactedLogSegment.getStartOffset();
    long currentExpectedOffset = logSegmentStartOffset + CuratedLogIndexState.PUT_RECORD_SIZE;
    // first index entry should be a delete and it should have an original message offset
    verifyIndexEntry(indexEntries.get(0), delUnexpPutSameIdxSegId, currentExpectedOffset,
        CuratedLogIndexState.DELETE_RECORD_SIZE, Utils.Infinite_Time, true, logSegmentStartOffset);
    currentExpectedOffset += CuratedLogIndexState.DELETE_RECORD_SIZE;
    verifyIndexEntry(indexEntries.get(1), delExpPutSameIdxSegId, currentExpectedOffset,
        CuratedLogIndexState.DELETE_RECORD_SIZE, 0, true, IndexValue.UNKNOWN_ORIGINAL_MESSAGE_OFFSET);
    currentExpectedOffset += CuratedLogIndexState.DELETE_RECORD_SIZE;
    verifyIndexEntry(indexEntries.get(2), willExpPut, currentExpectedOffset, CuratedLogIndexState.PUT_RECORD_SIZE,
        expiryTimeMs, false, currentExpectedOffset);
    currentExpectedOffset += CuratedLogIndexState.PUT_RECORD_SIZE;
    verifyIndexEntry(indexEntries.get(3), willBeDelPut, currentExpectedOffset, CuratedLogIndexState.PUT_RECORD_SIZE,
        Utils.Infinite_Time, false, currentExpectedOffset);
    long willBeDelOffset = currentExpectedOffset;
    currentExpectedOffset += CuratedLogIndexState.PUT_RECORD_SIZE;
    verifyIndexEntry(indexEntries.get(4), delUnexpPutDiffIdxSegId, currentExpectedOffset,
        CuratedLogIndexState.PUT_RECORD_SIZE, expiryTimeMs, false, currentExpectedOffset);
    currentExpectedOffset += CuratedLogIndexState.PUT_RECORD_SIZE;

    // get the second index segment
    indexSegment = state.index.getIndexSegments().higherEntry(indexSegment.getStartOffset()).getValue();
    indexEntries.clear();
    assertTrue("Should have got some index entries",
        indexSegment.getIndexEntriesSince(null, condition, indexEntries, new AtomicLong(0)));
    assertEquals("There should be 5 index entries returned", 5, indexEntries.size());
    Collections.sort(indexEntries, PersistentIndex.INDEX_ENTRIES_OFFSET_COMPARATOR);
    verifyIndexEntry(indexEntries.get(0), delUnexpPutDiffIdxSegId, currentExpectedOffset,
        CuratedLogIndexState.DELETE_RECORD_SIZE, expiryTimeMs, true,
        currentExpectedOffset - CuratedLogIndexState.PUT_RECORD_SIZE);
    currentExpectedOffset += CuratedLogIndexState.DELETE_RECORD_SIZE;
    verifyIndexEntry(indexEntries.get(1), willBeDelPut, currentExpectedOffset, CuratedLogIndexState.DELETE_RECORD_SIZE,
        Utils.Infinite_Time, true, willBeDelOffset);
    currentExpectedOffset += CuratedLogIndexState.DELETE_RECORD_SIZE;
    verifyIndexEntry(indexEntries.get(2), idFromAnotherSegment, currentExpectedOffset,
        CuratedLogIndexState.DELETE_RECORD_SIZE, Utils.Infinite_Time, true, IndexValue.UNKNOWN_ORIGINAL_MESSAGE_OFFSET);

    // no clean shutdown file should exist
    assertFalse("Clean shutdown file not deleted",
        new File(tempDirStr, BlobStoreCompactor.TARGET_INDEX_CLEAN_SHUTDOWN_FILE_NAME).exists());
    // there should be no temp files
    assertEquals("There are some temp log segments", 0,
        tempDir.listFiles(BlobStoreCompactor.TEMP_LOG_SEGMENTS_FILTER).length);
    verifySavedBytesCount(logSegmentCountBeforeCompaction, 0);
  }

  /**
   * Tests the case where there is an interruption (crash/close) of compaction during log commit or cleanup.
   * @throws Exception
   */
  @Test
  public void interruptionDuringLogCommitAndCleanupTest() throws Exception {
    // close testing
    // close during commit
    doTestWithInterruptionInducingLog(1, Integer.MAX_VALUE);
    // close during cleanup
    doTestWithInterruptionInducingLog(Integer.MAX_VALUE, 1);

    // crash testing
    // crash after executing operation
    throwExceptionInsteadOfClose = true;
    throwExceptionBeforeOperation = false;
    // crash after commit
    doTestWithInterruptionInducingLog(1, Integer.MAX_VALUE);
    // crash after cleanup
    doTestWithInterruptionInducingLog(Integer.MAX_VALUE, 1);
    // crash before executing operation
    throwExceptionBeforeOperation = true;
    // crash before commit
    doTestWithInterruptionInducingLog(1, Integer.MAX_VALUE);
    // crash before cleanup
    doTestWithInterruptionInducingLog(Integer.MAX_VALUE, 1);
  }

  /**
   * Tests the case where there is an interruption (crash/close) of compaction during index commit.
   * @throws Exception
   */
  @Test
  public void interruptionDuringIndexCommitTest() throws Exception {
    // close testing
    doInterruptionDuringIndexCommitTest();
    // crash testing
    // crash after executing operation
    throwExceptionInsteadOfClose = true;
    throwExceptionBeforeOperation = false;
    doInterruptionDuringIndexCommitTest();
    // crash before executing operation
    throwExceptionBeforeOperation = true;
    doInterruptionDuringIndexCommitTest();
  }

  /**
   * Tests the case where there is an interruption (crash/close) of compaction during copy after a few index segments
   * have been processed.
   * @throws Exception
   */
  @Test
  public void interruptionDuringOrAfterIndexSegmentProcessingTest() throws Exception {
    // close testing
    doInterruptionDuringOrAfterIndexSegmentProcessingTest();
    // crash testing
    // crash after executing operation
    throwExceptionInsteadOfClose = true;
    throwExceptionBeforeOperation = false;
    doInterruptionDuringOrAfterIndexSegmentProcessingTest();
    // crash before executing operation
    throwExceptionBeforeOperation = true;
    doInterruptionDuringOrAfterIndexSegmentProcessingTest();
  }

  /**
   * Tests the case where there is an interruption (crash/close) of compaction during copy when a few records from
   * an index segment have been copied over.
   * @throws Exception
   */
  @Test
  public void interruptionDuringRecordCopyTest() throws Exception {
    // close testing
    doInterruptionDuringRecordCopyTest();
    // crash testing
    throwExceptionInsteadOfClose = true;
    doInterruptionDuringRecordCopyTest();
  }

  /**
   * Tests the case where there is an interruption (crash/close) of compaction during log commit of the very last
   * cycle of compaction (tests the case where compaction finishes in {@link BlobStoreCompactor#fixStateIfRequired()}.
   * @throws Exception
   */
  @Test
  public void interruptionDuringLastCommitTest() throws Exception {
    // keep hard delete enabled
    refreshState(true, true);
    List<String> segmentsUnderCompaction = getLogSegments(0, 2);
    long deleteReferenceTimeMs = reduceValidDataSizeInLogSegments(segmentsUnderCompaction,
        state.log.getSegmentCapacity() - LogSegment.HEADER_SIZE);
    throwExceptionBeforeOperation = true;
    Log log = new InterruptionInducingLog(1, Integer.MAX_VALUE);
    assertTrue("Hard delete should be running", state.index.hardDeleter.isRunning());
    compactWithRecoveryAndVerify(log, DISK_IO_SCHEDULER, state.index, segmentsUnderCompaction, deleteReferenceTimeMs,
        true, false);
    assertTrue("Hard delete should be running", state.index.hardDeleter.isRunning());
  }

  /**
   * Tests compaction on a log that has all combinations of PUT and DELETE records.
   * @throws Exception
   */
  @Test
  public void allEntryTypesTest() throws Exception {
    List<IndexEntry> otherPuts = new ArrayList<>();

    // types of records
    // put
    // p1 - no expiry, not deleted (retain)
    // p2 - not expired, not deleted (retain)
    // p3 - expired, not deleted (clean)
    // p4 - not expired, deleted, delete not in effect (retain)
    // p5 - not expired, deleted, delete in effect (clean)
    // p6 - expired, deleted, delete not in effect (clean)
    // p7 - expired, deleted, delete in effect (clean)
    // p8 - no expiry, deleted, delete not in effect (retain)
    // p9 - no expiry, deleted, delete in effect (clean)
    // delete
    // d1 - put in the same index segment
    // d2 - put in the same log segment but in diff index segment
    // d3 - put in a diff log segment (also in diff index segment as a result)

    // note on the naming of index entry variables
    // index entry variables will be named as puttype,deletetype
    // for example, index entry for type p4 that will have a delete record of type d2 will be named p4d2

    refreshState(false, false);
    state.properties.setProperty("store.index.max.number.of.inmem.elements", "5");
    state.reloadIndex(true, false);
    long notExpiredMs = state.time.milliseconds() + TimeUnit.SECONDS.toMillis(Short.MAX_VALUE);
    long expiredMs = state.time.milliseconds();

    // LS (Log Segment) 0
    // IS (Index Segment) 0.1
    IndexEntry p1 = state.addPutEntries(1, CuratedLogIndexState.PUT_RECORD_SIZE, Utils.Infinite_Time).get(0);
    IndexEntry p2 = state.addPutEntries(1, CuratedLogIndexState.PUT_RECORD_SIZE, notExpiredMs).get(0);
    IndexEntry p3 = state.addPutEntries(1, CuratedLogIndexState.PUT_RECORD_SIZE, expiredMs).get(0);
    IndexEntry p5d1 = state.addPutEntries(1, CuratedLogIndexState.PUT_RECORD_SIZE, notExpiredMs).get(0);
    state.addDeleteEntry((MockId) p5d1.getKey());
    IndexEntry p5d2 = state.addPutEntries(1, CuratedLogIndexState.PUT_RECORD_SIZE, notExpiredMs).get(0);
    // IS 0.2
    state.addDeleteEntry((MockId) p5d2.getKey());
    IndexEntry p7d1 = state.addPutEntries(1, CuratedLogIndexState.PUT_RECORD_SIZE, expiredMs).get(0);
    state.addDeleteEntry((MockId) p7d1.getKey());
    IndexEntry p9d1 = state.addPutEntries(1, CuratedLogIndexState.PUT_RECORD_SIZE, Utils.Infinite_Time).get(0);
    state.addDeleteEntry((MockId) p9d1.getKey());
    IndexEntry p7d2 = state.addPutEntries(1, CuratedLogIndexState.PUT_RECORD_SIZE, expiredMs).get(0);
    IndexEntry p9d2 = state.addPutEntries(1, CuratedLogIndexState.PUT_RECORD_SIZE, Utils.Infinite_Time).get(0);
    // IS 0.3
    state.addDeleteEntry((MockId) p7d2.getKey());
    state.addDeleteEntry((MockId) p9d2.getKey());
    IndexEntry p5d3 = state.addPutEntries(1, CuratedLogIndexState.PUT_RECORD_SIZE, notExpiredMs).get(0);
    IndexEntry p7d3 = state.addPutEntries(1, CuratedLogIndexState.PUT_RECORD_SIZE, expiredMs).get(0);
    IndexEntry p9d3 = state.addPutEntries(1, CuratedLogIndexState.PUT_RECORD_SIZE, Utils.Infinite_Time).get(0);
    // IS 0.4
    long lastRecSize = state.log.getSegmentCapacity() - state.index.getCurrentEndOffset().getOffset();
    IndexEntry other = state.addPutEntries(1, lastRecSize, Utils.Infinite_Time).get(0);
    otherPuts.add(other);

    // LS 1
    // IS 1.1
    state.addDeleteEntry((MockId) p5d3.getKey());
    state.addDeleteEntry((MockId) p7d3.getKey());
    state.addDeleteEntry((MockId) p9d3.getKey());
    otherPuts.addAll(state.addPutEntries(1, CuratedLogIndexState.PUT_RECORD_SIZE, Utils.Infinite_Time));
    otherPuts.addAll(state.addPutEntries(1, CuratedLogIndexState.PUT_RECORD_SIZE, Utils.Infinite_Time));
    // this is where we cut off the time for compaction (retention time)
    long deleteReferenceTimeMs = state.time.milliseconds() + TimeUnit.SECONDS.toMillis(1);
    // IS 1.2
    IndexEntry p4d1 = state.addPutEntries(1, CuratedLogIndexState.PUT_RECORD_SIZE, notExpiredMs).get(0);
    state.addDeleteEntry((MockId) p4d1.getKey());
    IndexEntry p6d1 = state.addPutEntries(1, CuratedLogIndexState.PUT_RECORD_SIZE, expiredMs).get(0);
    state.addDeleteEntry((MockId) p6d1.getKey());
    IndexEntry p8d1 = state.addPutEntries(1, CuratedLogIndexState.PUT_RECORD_SIZE, Utils.Infinite_Time).get(0);
    state.addDeleteEntry((MockId) p8d1.getKey());
    IndexEntry p4d2 = state.addPutEntries(1, CuratedLogIndexState.PUT_RECORD_SIZE, notExpiredMs).get(0);
    IndexEntry p6d2 = state.addPutEntries(1, CuratedLogIndexState.PUT_RECORD_SIZE, expiredMs).get(0);
    // IS 1.3
    state.addDeleteEntry((MockId) p4d2.getKey());
    state.addDeleteEntry((MockId) p6d2.getKey());
    IndexEntry p8d2 = state.addPutEntries(1, CuratedLogIndexState.PUT_RECORD_SIZE, Utils.Infinite_Time).get(0);
    IndexEntry p4d3 = state.addPutEntries(1, CuratedLogIndexState.PUT_RECORD_SIZE, notExpiredMs).get(0);
    IndexEntry p6d3 = state.addPutEntries(1, CuratedLogIndexState.PUT_RECORD_SIZE, expiredMs).get(0);
    // IS 1.4
    state.addDeleteEntry((MockId) p8d2.getKey());
    IndexEntry p8d3 = state.addPutEntries(1, CuratedLogIndexState.PUT_RECORD_SIZE, Utils.Infinite_Time).get(0);
    lastRecSize = state.log.getSegmentCapacity() - state.index.getCurrentEndOffset().getOffset();
    otherPuts.addAll(state.addPutEntries(1, lastRecSize, Utils.Infinite_Time));

    // LS 2
    // IS 2.1
    state.addDeleteEntry((MockId) p4d3.getKey());
    state.addDeleteEntry((MockId) p6d3.getKey());
    state.addDeleteEntry((MockId) p8d3.getKey());

    // get everything except the last log segment entries out of the journal
    state.reloadIndex(true, false);
    List<String> segmentsUnderCompaction = getLogSegments(0, 2);
    long logSegmentSizeSumBeforeCompaction = getSumOfLogSegmentEndOffsets();
    CompactionDetails details = new CompactionDetails(deleteReferenceTimeMs, segmentsUnderCompaction);

    compactor = getCompactor(state.log, DISK_IO_SCHEDULER);
    compactor.initialize(state.index);
    long logSegmentCountBeforeCompaction = state.index.getLogSegmentCount();
    try {
      compactor.compact(details);
    } finally {
      compactor.close(0);
    }
    assertFalse("Sum of size of log segments did not change after compaction",
        logSegmentSizeSumBeforeCompaction == getSumOfLogSegmentEndOffsets());

    // check all delete records to make sure they remain
    for (MockId deletedKey : state.deletedKeys) {
      assertTrue(deletedKey + " should be deleted",
          state.index.findKey(deletedKey).isFlagSet(IndexValue.Flags.Delete_Index));
      checkIndexValue(deletedKey);
    }

    // make sure all of otherPuts and p1 and p2 are ok.
    otherPuts.add(p1);
    otherPuts.add(p2);
    for (IndexEntry entry : otherPuts) {
      MockId id = (MockId) entry.getKey();
      assertFalse(id + " should not be deleted", state.index.findKey(id).isFlagSet(IndexValue.Flags.Delete_Index));
      checkIndexValue(id);
      try (BlobReadOptions options = state.index.getBlobReadInfo(id, EnumSet.noneOf(StoreGetOptions.class))) {
        checkRecord(id, options);
      }
    }

    // p3 should not be found
    assertNull("There should be no record of " + p3.getKey(), state.index.findKey(p3.getKey()));

    // no p5, p6, p7, p9 records
    IndexEntry[] cleaned = {p5d1, p5d2, p5d3, p6d1, p6d2, p6d3, p7d1, p7d2, p7d3, p9d1, p9d2, p9d3};
    for (IndexEntry entry : cleaned) {
      MockId id = (MockId) entry.getKey();
      IndexValue value = state.index.findKey(id);
      // the delete record should remain
      assertTrue(id + " should be deleted", value.isFlagSet(IndexValue.Flags.Delete_Index));
      // the put record should be cleaned up
      assertEquals("There should no original message offset", IndexValue.UNKNOWN_ORIGINAL_MESSAGE_OFFSET,
          value.getOriginalMessageOffset());
      try {
        state.index.getBlobReadInfo(id, EnumSet.allOf(StoreGetOptions.class));
        fail("Should not be able to GET " + id);
      } catch (StoreException e) {
        assertEquals(id + " failed with error code " + e.getErrorCode(), StoreErrorCodes.ID_Deleted, e.getErrorCode());
      }
    }

    // put records of p4, p8 should remain
    IndexEntry[] retained = {p4d1, p4d2, p4d3, p8d1, p8d2, p8d3};
    for (IndexEntry entry : retained) {
      MockId id = (MockId) entry.getKey();
      IndexValue value = state.index.findKey(id);
      // the delete record should remain
      assertTrue(id + " should be deleted", value.isFlagSet(IndexValue.Flags.Delete_Index));
      // the put record however should not be cleaned up
      if (value.getOriginalMessageOffset() == IndexValue.UNKNOWN_ORIGINAL_MESSAGE_OFFSET) {
        // PUT record should exist
        try (BlobReadOptions options = state.index.getBlobReadInfo(id, EnumSet.allOf(StoreGetOptions.class))) {
          checkRecord(id, options);
        }
      } else {
        // PUT record exists.
      }
    }
    verifySavedBytesCount(logSegmentCountBeforeCompaction, 0);
  }

  /**
   * Tests compaction on a log that contains a PUT record that has no corresponding entry in the index (this can happen
   * due to recovery corner cases - refer to recovery code in PersistentIndex.java).
   * @throws Exception
   */
  @Test
  public void orphanedPutRecordsTest() throws Exception {
    refreshState(false, false);
    // write a PUT record that will be "lost"
    MockId orphanedId =
        (MockId) state.addPutEntries(1, CuratedLogIndexState.PUT_RECORD_SIZE, Utils.Infinite_Time).get(0).getKey();
    // add a delete entry for  orphanedId
    state.addDeleteEntry(orphanedId);
    // get the index value and "lose" the PUT record. This works because we get a reference to the value in the index.
    IndexValue value = state.index.findKey(orphanedId);
    value.clearOriginalMessageOffset();
    // add a put entry that spans the rest of the log segment
    long lastRecSize = state.log.getSegmentCapacity() - state.index.getCurrentEndOffset().getOffset();
    state.addPutEntries(1, lastRecSize, Utils.Infinite_Time);
    // add an entry so that a new log segment is created
    state.addPutEntries(1, CuratedLogIndexState.PUT_RECORD_SIZE, Utils.Infinite_Time);

    state.reloadIndex(true, false);
    List<String> segmentsUnderCompaction = getLogSegments(0, 1);
    compactAndVerify(segmentsUnderCompaction, state.time.milliseconds(), true);

    // make sure the delete still exists
    checkIndexValue(orphanedId);
    // the first log segment should not contain the the PUT that had no index entry
    LogSegment firstLogSegment = state.log.getFirstSegment();
    long size = firstLogSegment.getEndOffset() - firstLogSegment.getStartOffset();
    assertEquals("Segment size not as expected", lastRecSize + CuratedLogIndexState.DELETE_RECORD_SIZE, size);
  }

  // helpers

  // general

  /**
   * Destroys the existing state and cleans the store directory of all files.
   * @throws Exception
   */
  private void destroyStateAndCleanDir() throws Exception {
    if (state != null) {
      state.destroy();
    }
    StoreTestUtils.cleanDirectory(tempDir, false);
  }

  /**
   * Refreshes the state by destroying any existing state and creating a new one.
   * @param hardDeleteEnabled {@code true} if hard delete needs to be enabled. {@code false} otherwise.
   * @param initState {@code true} if some test state has to be created. {@code false} otherwise.
   * @throws Exception
   */
  private void refreshState(boolean hardDeleteEnabled, boolean initState) throws Exception {
    destroyStateAndCleanDir();
    state = new CuratedLogIndexState(true, tempDir, hardDeleteEnabled, initState);
  }

  /**
   * Gets an instance of {@link BlobStoreCompactor}.
   * @param log the {@link Log} instance to use.
   * @param ioScheduler the {@link DiskIOScheduler} instance to use.
   * @return an instance of {@link BlobStoreCompactor}.
   * @throws IOException
   * @throws StoreException
   */
  private BlobStoreCompactor getCompactor(Log log, DiskIOScheduler ioScheduler) throws IOException, StoreException {
    closeOrExceptionInduced = false;
    StoreConfig config = new StoreConfig(new VerifiableProperties(state.properties));
    metricRegistry = new MetricRegistry();
<<<<<<< HEAD
    return new BlobStoreCompactor(tempDirStr, STORE_ID, CuratedLogIndexState.STORE_KEY_FACTORY, config,
        new StoreMetrics(STORE_ID, metricRegistry, new AggregatedStoreMetrics(metricRegistry)), ioScheduler,
        StoreTestUtils.DEFAULT_DISK_SPACE_ALLOCATOR, log, state.time, state.sessionId, state.incarnationId);
=======
    StoreMetrics metrics = new StoreMetrics(metricRegistry);
    return new BlobStoreCompactor(tempDirStr, STORE_ID, CuratedLogIndexState.STORE_KEY_FACTORY, config, metrics,
        metrics, ioScheduler, log, state.time, state.sessionId, state.incarnationId);
>>>>>>> 799f01c5
  }

  /**
   * Gets {@code count} number of log segments starting at position {@code startPos} (inclusive and indexed on 0).
   * <p/>
   * For e.g., to get the first two log segments, the call would be getLogSegments(0, 2).
   * @param startPos the position of the first log segment required (inclusive and indexed on 0).
   * @param count number of log segments require.
   * @return {@code count} number of log segments starting at position {@code startPos} (inclusive and indexed on 0).
   */
  private List<String> getLogSegments(long startPos, long count) {
    List<String> segmentsUnderCompaction = new ArrayList<>();
    LogSegment segment = state.log.getFirstSegment();
    int idx = 0;
    while (segmentsUnderCompaction.size() < count) {
      if (idx >= startPos) {
        segmentsUnderCompaction.add(segment.getName());
      }
      segment = state.log.getNextSegment(segment);
      idx++;
    }
    return segmentsUnderCompaction;
  }

  /**
   * Gets all the ids in {@code logSegmentNames}.
   * @param logSegmentNames the names of log segments whose IDs are required.
   * @return all the ids in {@code logSegmentNames}.
   */
  private Set<MockId> getIdsInSegments(List<String> logSegmentNames) {
    Set<MockId> idsInCompactedLogSegments = new HashSet<>();
    for (String segmentName : logSegmentNames) {
      idsInCompactedLogSegments.addAll(state.getIdsInLogSegment(state.log.getSegment(segmentName)));
    }
    return idsInCompactedLogSegments;
  }

  /**
   * Gets the sum of size of valid data in {@code logSegments} at {@code deleteReferenceTimeMs}.
   * @param logSegments the names of log segments whose sum of size of valid data is required.
   * @param deleteReferenceTimeMs the reference time in ms to use to decide whether deletes are valid.
   * @return the sum of size of valid data in {@code logSegments} at {@code deleteReferenceTimeMs}.
   */
  private long getValidDataSize(List<String> logSegments, long deleteReferenceTimeMs) {
    long size = 0;
    for (String segment : logSegments) {
      size += state.getValidDataSizeForLogSegment(state.log.getSegment(segment), deleteReferenceTimeMs,
          state.time.milliseconds());
    }
    return size;
  }

  /**
   * Writes data so that the log contains {@code countRequired} number of log segments. If a non {@code null}
   * {@code expiryTimes} is passed, a fraction of the blobs written will contain those expiry times in round robin order
   * @param countRequired the number of log segments required.
   * @param expiryTimes the expiry times desired. A fraction of the blobs written will contain those expiry times in
   *                    round robin order
   * @throws InterruptedException
   * @throws IOException
   * @throws StoreException
   */
  private void writeDataToMeetRequiredSegmentCount(long countRequired, List<Long> expiryTimes)
      throws InterruptedException, IOException, StoreException {
    long capacityLimit = countRequired * state.log.getSegmentCapacity();
    int blobsPut = 0;
    int expiredBlobsCount = 0;
    while (state.index.getLogUsedCapacity() + CuratedLogIndexState.PUT_RECORD_SIZE <= capacityLimit) {
      long expiresAtMs = Utils.Infinite_Time;
      if (expiryTimes != null && blobsPut % 4 == 0) {
        expiresAtMs = expiryTimes.get(expiredBlobsCount % expiryTimes.size());
        expiredBlobsCount++;
      }
      state.addPutEntries(1, CuratedLogIndexState.PUT_RECORD_SIZE, expiresAtMs);
      blobsPut++;
    }
  }

  /**
   * Reduces the valid data size in {@code logSegmentsToReduceFrom} to <= {@code ceilingSize} by deleting keys in these
   * segments.
   * @param logSegmentsToReduceFrom the names of the log segments to reduce the data from.
   * @param ceilingSize the maximum allowed valid size in these log segments.
   * @return the time (in ms) at which all the deletes are valid.
   * @throws InterruptedException
   * @throws IOException
   * @throws StoreException
   */
  private long reduceValidDataSizeInLogSegments(List<String> logSegmentsToReduceFrom, long ceilingSize)
      throws InterruptedException, IOException, StoreException {
    List<String> logSegments = new ArrayList<>(logSegmentsToReduceFrom);
    long validDataSize = getValidDataSize(logSegmentsToReduceFrom, state.time.milliseconds());
    while (validDataSize > ceilingSize) {
      assertTrue("There are no more segments to delete data from", logSegments.size() > 0);
      int selectedIdx = TestUtils.RANDOM.nextInt(logSegments.size());
      String segmentToDeleteFrom = logSegments.get(selectedIdx);
      MockId idToDelete = state.getIdToDeleteFromLogSegment(state.log.getSegment(segmentToDeleteFrom));
      if (idToDelete == null) {
        logSegments.remove(selectedIdx);
      } else {
        state.addDeleteEntry(idToDelete);
        validDataSize = getValidDataSize(logSegmentsToReduceFrom, state.time.milliseconds());
      }
    }
    state.advanceTime(Time.MsPerSec);
    return state.time.milliseconds();
  }

  /**
   * Compacts the {@code segmentsUnderCompaction} and verifies sanity of store and data. Also verifies that no change
   * occurred if no change was expected and vice versa. Ensures that reloading the log does not have effects on the
   * integrity of the store and data.
   * @param segmentsUnderCompaction the names of the log segments under compaction.
   * @param deleteReferenceTimeMs the reference time in ms to use to decide whether deletes are valid.
   * @param changeExpected {@code true} if compaction will cause a change in size of data. {@code false} otherwise.
   * @throws Exception
   */
  private void compactAndVerify(List<String> segmentsUnderCompaction, long deleteReferenceTimeMs,
      boolean changeExpected) throws Exception {
    long logSegmentSizeSumBeforeCompaction = getSumOfLogSegmentEndOffsets();
    long logSegmentCountBeforeCompaction = state.index.getLogSegmentCount();
    long indexSegmentCountBeforeCompaction = state.index.getIndexSegments().size();

    CompactionDetails details = new CompactionDetails(deleteReferenceTimeMs, segmentsUnderCompaction);
    long expectedValidDataSize = getValidDataSize(segmentsUnderCompaction, deleteReferenceTimeMs);
    List<String> unaffectedSegments = getUnaffectedSegments(segmentsUnderCompaction);
    List<LogEntry> validLogEntriesInOrder = getValidLogEntriesInOrder(segmentsUnderCompaction, deleteReferenceTimeMs);
    Set<MockId> idsInCompactedLogSegments = getIdsInSegments(segmentsUnderCompaction);

    compactor = getCompactor(state.log, DISK_IO_SCHEDULER);
    compactor.initialize(state.index);

    try {
      compactor.compact(details);
    } finally {
      compactor.close(0);
    }

    assertFalse("No compaction should be in progress", CompactionLog.isCompactionInProgress(tempDirStr, STORE_ID));
    assertEquals("Swap segments should not be found", 0, compactor.getSwapSegmentsInUse());
    long logSegmentSizeAfterCompaction = getSumOfLogSegmentEndOffsets();
    long logSegmentCountAfterCompaction = state.index.getLogSegmentCount();
    long indexSegmentCountAfterCompaction = state.index.getIndexSegments().size();
    verifyCompaction(segmentsUnderCompaction, unaffectedSegments, expectedValidDataSize, validLogEntriesInOrder,
        idsInCompactedLogSegments, deleteReferenceTimeMs);

    state.reloadLog(true);
    verifyCompaction(segmentsUnderCompaction, unaffectedSegments, expectedValidDataSize, validLogEntriesInOrder,
        idsInCompactedLogSegments, deleteReferenceTimeMs);

    assertEquals("Sum of log segment capacities changed after reload", logSegmentSizeAfterCompaction,
        getSumOfLogSegmentEndOffsets());
    assertEquals("Log segment count changed after reload", logSegmentCountAfterCompaction,
        state.index.getLogSegmentCount());
    assertEquals("Index segment count changed after reload", indexSegmentCountAfterCompaction,
        state.index.getIndexSegments().size());
    checkVitals(changeExpected, logSegmentSizeSumBeforeCompaction, logSegmentCountBeforeCompaction,
        indexSegmentCountBeforeCompaction);
    verifySavedBytesCount(logSegmentCountBeforeCompaction, 0);
  }

  /**
   * Similar to {@link #compactAndVerify(List, long, boolean)} but expects an interruption and performs recovery before
   * resuming compaction.
   * @param log the {@link Log} instance to use for the compaction before interruption.
   * @param diskIOScheduler the {@link DiskIOScheduler} instance to use for the compaction before interruption.
   * @param index the {@link PersistentIndex} instance to use for the compaction before interruption.
   * @param segmentsUnderCompaction the names of the log segments under compaction.
   * @param deleteReferenceTimeMs the reference time in ms to use to decide whether deletes are valid.
   * @param changeExpected {@code true} if compaction will cause a change in size of data. {@code false} otherwise.
   * @param checkSavedBytesReported {@code true} if the metric reporting saved bytes has to be checked. {@code false}
   *                                            otherwise.
   * @throws Exception
   */
  private void compactWithRecoveryAndVerify(Log log, DiskIOScheduler diskIOScheduler, PersistentIndex index,
      List<String> segmentsUnderCompaction, long deleteReferenceTimeMs, boolean changeExpected,
      boolean checkSavedBytesReported) throws Exception {
    // getting these from the "real" log and indexes
    long logSegmentSizeSumBeforeCompaction = getSumOfLogSegmentEndOffsets();
    long logSegmentCountBeforeCompaction = state.index.getLogSegmentCount();
    long indexSegmentCountBeforeCompaction = state.index.getIndexSegments().size();

    CompactionDetails details = new CompactionDetails(deleteReferenceTimeMs, segmentsUnderCompaction);
    long expectedValidDataSize = getValidDataSize(segmentsUnderCompaction, deleteReferenceTimeMs);
    List<String> unaffectedSegments = getUnaffectedSegments(segmentsUnderCompaction);
    List<LogEntry> validLogEntriesInOrder = getValidLogEntriesInOrder(segmentsUnderCompaction, deleteReferenceTimeMs);
    Set<MockId> idsInCompactedLogSegments = getIdsInSegments(segmentsUnderCompaction);

    compactor = getCompactor(log, diskIOScheduler);
    compactor.initialize(index);

    try {
      compactor.compact(details);
      if (throwExceptionInsteadOfClose) {
        fail("Compact should have thrown exception");
      }
    } catch (RuntimeException e) {
      assertEquals("Exception not as expected", EXCEPTION_MSG, e.getMessage());
    } finally {
      assertTrue("Close was not induced by the test", closeOrExceptionInduced);
      assertTrue("There should be a compaction in progress",
          CompactionLog.isCompactionInProgress(tempDirStr, STORE_ID));
      compactor.close(0);
    }

    // record any bytes saved because index is going to reinit the metric registry
    long savedBytesReported = metricRegistry.getCounters()
        .get(MetricRegistry.name(BlobStoreCompactor.class, "CompactionBytesReclaimedCount"))
        .getCount();
    // have to reload log since the instance changed by the old compactor compactor is different.
    state.reloadLog(false);
    // use the "real" log, index and disk IO schedulers this time.
    compactor = getCompactor(state.log, DISK_IO_SCHEDULER);
    state.initIndex();
    compactor.initialize(state.index);
    assertEquals("Wrong number of swap segments in use",
        tempDir.list(BlobStoreCompactor.TEMP_LOG_SEGMENTS_FILTER).length, compactor.getSwapSegmentsInUse());
    try {
      if (CompactionLog.isCompactionInProgress(tempDirStr, STORE_ID)) {
        compactor.resumeCompaction();
      }
    } finally {
      compactor.close(0);
    }

    verifyCompaction(segmentsUnderCompaction, unaffectedSegments, expectedValidDataSize, validLogEntriesInOrder,
        idsInCompactedLogSegments, deleteReferenceTimeMs);
    checkVitals(changeExpected, logSegmentSizeSumBeforeCompaction, logSegmentCountBeforeCompaction,
        indexSegmentCountBeforeCompaction);
    if (checkSavedBytesReported) {
      verifySavedBytesCount(logSegmentCountBeforeCompaction, savedBytesReported);
    }
  }

  /**
   * Gets the list of segments in the log but not in {@code segmentsUnderCompaction}.
   * @param segmentsUnderCompaction the names of the log segments under compaction.
   * @return the list of segments in the log but not in {@code segmentsUnderCompaction}.
   */
  private List<String> getUnaffectedSegments(List<String> segmentsUnderCompaction) {
    List<String> unaffectedSegments = new ArrayList<>();
    LogSegment segment = state.log.getFirstSegment();
    while (segment != null) {
      if (!segmentsUnderCompaction.contains(segment.getName())) {
        unaffectedSegments.add(segment.getName());
      }
      segment = state.log.getNextSegment(segment);
    }
    return unaffectedSegments;
  }

  /**
   * @return the sum of all the end offsets of all the log segments.
   */
  private long getSumOfLogSegmentEndOffsets() {
    long sum = 0;
    LogSegment segment = state.log.getFirstSegment();
    while (segment != null) {
      sum += segment.getEndOffset();
      segment = state.log.getNextSegment(segment);
    }
    return sum;
  }

  /**
   * Checks some vitals of the store. If change is expected checks that the sum of end offsets of all the log segments
   * has changed and is lesser than what it was before. If no change was expected, checks that the sum, count of log
   * and index segments is the same as before.
   * @param changeExpected {@code true} if change in log segment end offset sum is expected. {@code false} otherwise.
   * @param originalLogSegmentSizeSum the sum of end offsets of all the log segments before compaction.
   * @param originalLogSegmentCount the number of log segments before compaction.
   * @param originalIndexSegmentCount the number of index segments before compaction.
   */
  private void checkVitals(boolean changeExpected, long originalLogSegmentSizeSum, long originalLogSegmentCount,
      long originalIndexSegmentCount) {
    if (changeExpected) {
      assertTrue("Compaction did not cause in change in sum of log segment sizes",
          originalLogSegmentSizeSum > getSumOfLogSegmentEndOffsets());
    } else {
      assertEquals("Sum of log segment capacities changed after compaction", originalLogSegmentSizeSum,
          getSumOfLogSegmentEndOffsets());
      assertEquals("Log segment count changed after compaction", originalLogSegmentCount,
          state.index.getLogSegmentCount());
      assertEquals("Index segment count changed after compaction", originalIndexSegmentCount,
          state.index.getIndexSegments().size());
    }
  }

  /**
   * Verifies compaction by checking the integrity of the store and data.
   * Calls {@link #verifyStorePostCompaction(List, List, long, List)} and {@link #verifyDataPostCompaction(Set, long)}.
   * @param segmentsCompacted the names of the log segments that were compacted.
   * @param unaffectedSegments the names of the log segments that should have been unaffected.
   * @param targetSegmentsExpectedValidSize the expected valid size of all the new segments that were created due to
   *                                        compaction.
   * @param validLogEntriesInOrder the log entries for valid data before compaction in order. The new segments should
   *                               have all of these entries and in the same order.
   * @param idsInCompactedLogSegments the ids in the segments that were compacted.
   * @param deleteReferenceTimeMs the reference time in ms to use to decide whether deletes are valid.
   * @throws InterruptedException
   * @throws IOException
   * @throws StoreException
   */
  private void verifyCompaction(List<String> segmentsCompacted, List<String> unaffectedSegments,
      long targetSegmentsExpectedValidSize, List<LogEntry> validLogEntriesInOrder,
      Set<MockId> idsInCompactedLogSegments, long deleteReferenceTimeMs)
      throws InterruptedException, IOException, StoreException {
    verifyStorePostCompaction(segmentsCompacted, unaffectedSegments, targetSegmentsExpectedValidSize,
        validLogEntriesInOrder);
    verifyDataPostCompaction(idsInCompactedLogSegments, deleteReferenceTimeMs);
  }

  /**
   * Verifies integrity of store post compaction.
   * 1. Checks that there aren't two log segments at the same position.
   * 2. Checks that the generation number of the compacted segments has been incremented.
   * 3. Checks that the valid size of data in the new segments is as expected.
   * 4. Checks that {@code unaffectedSegments} have been left untouched.
   * 5. Checks that all existing index segments refer to valid log segments are mapped correctly/
   * 6. Verifies sanity of the new index by calling {@link CuratedLogIndexState#verifyRealIndexSanity()}.
   * 7. Verifies that the ordering of data in the log segments has not changed.
   * 8. Verifies that no temporary files have been left behind.
   * @param segmentsCompacted the names of the log segments that were compacted.
   * @param unaffectedSegments the names of the log segments that should have been unaffected.
   * @param targetSegmentsExpectedValidSize the expected valid size of all the new segments that were created due to
   *                                        compaction.
   * @param validLogEntriesInOrder the log entries for valid data before compaction in order. The new segments should
   *                               have all of these entries and in the same order.
   * @throws IOException
   * @throws StoreException
   */
  private void verifyStorePostCompaction(List<String> segmentsCompacted, List<String> unaffectedSegments,
      long targetSegmentsExpectedValidSize, List<LogEntry> validLogEntriesInOrder) throws IOException, StoreException {
    long highestGeneration = 0;
    for (String segmentCompacted : segmentsCompacted) {
      highestGeneration = Math.max(highestGeneration, LogSegmentNameHelper.getGeneration(segmentCompacted));
    }
    highestGeneration++;
    long lowestPosition = LogSegmentNameHelper.getPosition(segmentsCompacted.get(0));
    long highestPosition = LogSegmentNameHelper.getPosition(segmentsCompacted.get(segmentsCompacted.size() - 1));
    long sizeOfTargetSegments = 0;
    Set<Long> positionsEncountered = new HashSet<>();
    Set<String> allSegmentNames = new HashSet<>();
    List<String> nonTargetSegmentNames = new ArrayList<>();
    List<String> targetSegmentNames = new ArrayList<>();
    LogSegment segment = state.log.getFirstSegment();
    while (segment != null) {
      String segmentName = segment.getName();
      allSegmentNames.add(segmentName);
      assertFalse("Segment " + segmentName + " should not exist", segmentsCompacted.contains(segmentName));
      long pos = LogSegmentNameHelper.getPosition(segmentName);
      assertFalse("Encountered two log segments with the same position", positionsEncountered.contains(pos));
      positionsEncountered.add(pos);
      long gen = LogSegmentNameHelper.getGeneration(segmentName);
      if (pos >= lowestPosition && pos <= highestPosition) {
        assertEquals("Generation should have changed", highestGeneration, gen);
        sizeOfTargetSegments += segment.getEndOffset() - LogSegment.HEADER_SIZE;
        targetSegmentNames.add(segmentName);
      } else {
        nonTargetSegmentNames.add(segmentName);
      }
      segment = state.log.getNextSegment(segment);
    }
    assertEquals("Valid size of target segments not as expected", targetSegmentsExpectedValidSize,
        sizeOfTargetSegments);
    // if the target segments have no valid size, there should be no entries in targetSegmentNames
    if (targetSegmentsExpectedValidSize == 0) {
      assertEquals("There should be no target segments since valid size is 0", 0, targetSegmentNames.size());
    }
    assertEquals("Segments not under compaction missing", unaffectedSegments, nonTargetSegmentNames);
    // TODO: verify that the number of index segments in mem == on disk.
    Offset lastIndexSegmentStartOffset = state.index.getIndexSegments().lastKey();
    for (Map.Entry<Offset, IndexSegment> indexSegmentEntry : state.index.getIndexSegments().entrySet()) {
      Offset indexSegmentStartOffset = indexSegmentEntry.getKey();
      assertTrue("Index segment does not refer to any active log segments",
          allSegmentNames.contains(indexSegmentEntry.getKey().getName()));
      assertEquals("Index segment mapped state not as expected",
          !indexSegmentStartOffset.equals(lastIndexSegmentStartOffset), indexSegmentEntry.getValue().isMapped());
    }
    // verify sanity of compacted index
    state.verifyRealIndexSanity();
    // verify ordering
    assertEquals("Ordering after compaction is inconsistent", validLogEntriesInOrder,
        getLogEntriesInOrder(targetSegmentNames));
    // no clean shutdown file should exist
    assertFalse("Clean shutdown file not deleted",
        new File(tempDirStr, BlobStoreCompactor.TARGET_INDEX_CLEAN_SHUTDOWN_FILE_NAME).exists());
    // there should be no temp files
    assertEquals("There are some temp log segments", 0,
        tempDir.listFiles(BlobStoreCompactor.TEMP_LOG_SEGMENTS_FILTER).length);
  }

  /**
   * Verifies data after compaction is finished.
   * 1. Checks that GET of data of live keys succeeds without any flags.
   * 2. Checks that GET of data of deleted keys returns deleted. Also verifies that when GET is used with
   * {@link StoreGetOptions#Store_Include_Deleted}, data is returned if it was not compacted and not returned if
   * compacted.
   * 3. Checks that GET of data of expired keys returns expired if not compacted and not found if compacted. Also
   * verifies that when GET is used with {@link StoreGetOptions#Store_Include_Expired}, data is returned if it was not
   * compacted and not returned if compacted.
   * @param idsInCompactedLogSegments the ids in the compacted segments.
   * @param deleteReferenceTimeMs the reference time in ms to use to decide whether deletes are valid.
   * @throws InterruptedException
   * @throws IOException
   * @throws StoreException
   */
  private void verifyDataPostCompaction(Set<MockId> idsInCompactedLogSegments, long deleteReferenceTimeMs)
      throws InterruptedException, IOException, StoreException {
    for (MockId id : state.allKeys.keySet()) {
      if (state.liveKeys.contains(id)) {
        BlobReadOptions options = state.index.getBlobReadInfo(id, EnumSet.noneOf(StoreGetOptions.class));
        checkRecord(id, options);
        options.close();
        checkIndexValue(id);
      } else if (state.deletedKeys.contains(id)) {
        boolean shouldBeAbsent =
            state.getExpectedValue(id, true) == null || (idsInCompactedLogSegments.contains(id) && state.isDeletedAt(id,
                deleteReferenceTimeMs));
        try {
          state.index.getBlobReadInfo(id, EnumSet.noneOf(StoreGetOptions.class));
          fail("Should not be able to GET " + id);
        } catch (StoreException e) {
          assertEquals(id + " failed with error code " + e.getErrorCode(), StoreErrorCodes.ID_Deleted,
              e.getErrorCode());
        }
        try {
          BlobReadOptions options = state.index.getBlobReadInfo(id, EnumSet.allOf(StoreGetOptions.class));
          if (shouldBeAbsent) {
            fail("Should not be able to GET " + id);
          } else {
            checkRecord(id, options);
            options.close();
            checkIndexValue(id);
          }
        } catch (StoreException e) {
          assertTrue("Blob for " + id + " should have been retrieved", shouldBeAbsent);
          assertEquals(id + " failed with error code " + e.getErrorCode(), StoreErrorCodes.ID_Deleted,
              e.getErrorCode());
        }
      } else if (state.expiredKeys.contains(id)) {
        boolean shouldBeCompacted =
            idsInCompactedLogSegments.contains(id) && state.isExpiredAt(id, state.time.milliseconds());
        try {
          state.index.getBlobReadInfo(id, EnumSet.noneOf(StoreGetOptions.class));
          fail("Should not be able to GET " + id);
        } catch (StoreException e) {
          StoreErrorCodes expectedErrorCode =
              shouldBeCompacted ? StoreErrorCodes.ID_Not_Found : StoreErrorCodes.TTL_Expired;
          assertEquals(id + " failed with error code " + e.getErrorCode(), expectedErrorCode, e.getErrorCode());
        }
        try {
          BlobReadOptions options = state.index.getBlobReadInfo(id, EnumSet.allOf(StoreGetOptions.class));
          if (shouldBeCompacted) {
            fail("Should not be able to GET " + id);
          } else {
            checkRecord(id, options);
            options.close();
            checkIndexValue(id);
          }
        } catch (StoreException e) {
          assertTrue("Blob for " + id + " should have been retrieved", shouldBeCompacted);
          assertEquals(id + " failed with error code " + e.getErrorCode(), StoreErrorCodes.ID_Not_Found,
              e.getErrorCode());
        }
      }
    }
  }

  /**
   * Gets all the valid log entries in {@code logSegmentsUnderConsideration} in order of their occurrence in the log.
   * @param logSegmentsUnderConsideration the log segments whose log entries are required.
   * @param deleteReferenceTimeMs the reference time in ms to use to decide whether deletes are valid.
   * @return the valid log entries in {@code logSegmentsUnderConsideration} in order of their occurrence in the log.
   */
  private List<LogEntry> getValidLogEntriesInOrder(List<String> logSegmentsUnderConsideration,
      long deleteReferenceTimeMs) {
    List<LogEntry> validLogEntriesInOrder = new ArrayList<>();
    for (String logSegment : logSegmentsUnderConsideration) {
      List<IndexEntry> validIndexEntries =
          state.getValidIndexEntriesForLogSegment(state.log.getSegment(logSegment), deleteReferenceTimeMs,
              state.time.milliseconds());
      addToLogEntriesInOrder(validIndexEntries, validLogEntriesInOrder);
    }
    return validLogEntriesInOrder;
  }

  /**
   * Gets all the log entries in {@code logSegmentsUnderConsideration} in order of their occurrence in the log.
   * @param logSegmentsUnderConsideration the log segments whose log entries are required.
   * @return the log entries in {@code logSegmentsUnderConsideration} in order of their occurrence in the log.
   * @throws IOException
   * @throws StoreException
   */
  private List<LogEntry> getLogEntriesInOrder(List<String> logSegmentsUnderConsideration)
      throws IOException, StoreException {
    // NOTE: This function fails on a corner case where the PUT and DELETE entry for a blob ended up in the same index
    // segment after compaction (the DELETE wasn't eligible to be "counted"). The tests that exercise this path will
    // need to find alternate ways of checking.
    List<LogEntry> logEntriesInOrder = new ArrayList<>();
    NavigableMap<Offset, IndexSegment> indexSegments = state.index.getIndexSegments();
    for (String logSegmentName : logSegmentsUnderConsideration) {
      LogSegment logSegment = state.log.getSegment(logSegmentName);
      Offset indexSegmentStartOffset = new Offset(logSegmentName, logSegment.getStartOffset());
      while (indexSegmentStartOffset != null && indexSegmentStartOffset.getName().equals(logSegmentName)) {
        IndexSegment indexSegment = indexSegments.get(indexSegmentStartOffset);
        List<MessageInfo> infos = new ArrayList<>();
        indexSegment.getEntriesSince(null, new FindEntriesCondition(Long.MAX_VALUE), infos, new AtomicLong(0));
        List<IndexEntry> indexEntries = new ArrayList<>();
        for (MessageInfo info : infos) {
          IndexValue value = indexSegment.find(info.getStoreKey());
          indexEntries.add(new IndexEntry(info.getStoreKey(), value));
        }
        addToLogEntriesInOrder(indexEntries, logEntriesInOrder);
        indexSegmentStartOffset = indexSegments.higherKey(indexSegmentStartOffset);
      }
    }
    return logEntriesInOrder;
  }

  /**
   * Adds {@link LogEntry} instances for all the {@code indexEntries} to {@code logEntriesInOrder}.
   * @param indexEntries the index entries to process.
   * @param logEntriesInOrder the list of {@link LogEntry} instances to add to.
   */
  private void addToLogEntriesInOrder(List<IndexEntry> indexEntries, List<LogEntry> logEntriesInOrder) {
    Collections.sort(indexEntries, PersistentIndex.INDEX_ENTRIES_OFFSET_COMPARATOR);
    for (IndexEntry entry : indexEntries) {
      MockId id = (MockId) entry.getKey();
      PersistentIndex.IndexEntryType entryType =
          entry.getValue().isFlagSet(IndexValue.Flags.Delete_Index) ? PersistentIndex.IndexEntryType.DELETE
              : PersistentIndex.IndexEntryType.PUT;
      logEntriesInOrder.add(new LogEntry(id, entryType));
    }
  }

  /**
   * Checks the record of an id by ensuring that the {@link BlobReadOptions} received from the store matches what is
   * expected. Also checks the data if the key is not deleted and hard delete enabled.
   * @param id the {@link MockId} whose record needs to be checked.
   * @param options the {@link BlobReadOptions} received from the {@link PersistentIndex}.
   * @throws IOException
   */
  private void checkRecord(MockId id, BlobReadOptions options) throws IOException {
    MessageReadSet readSet = new StoreMessageReadSet(Arrays.asList(options));
    IndexValue value = state.getExpectedValue(id, true);
    assertEquals("Unexpected key in BlobReadOptions", id, options.getMessageInfo().getStoreKey());
    assertEquals("Unexpected size in BlobReadOptions", value.getSize(), options.getMessageInfo().getSize());
    assertEquals("Unexpected expiresAtMs in BlobReadOptions", value.getExpiresAtMs(),
        options.getMessageInfo().getExpirationTimeInMs());
    if (state.index.hardDeleter.enabled.get() && !state.deletedKeys.contains(id)) {
      ByteBuffer readBuf = ByteBuffer.allocate((int) value.getSize());
      ByteBufferOutputStream stream = new ByteBufferOutputStream(readBuf);
      WritableByteChannel channel = Channels.newChannel(stream);
      readSet.writeTo(0, channel, 0, value.getSize());
      byte[] expectedData = state.getExpectedData(id, true);
      assertArrayEquals("Data obtained from reset does not match original", expectedData, readBuf.array());
    }
  }

  /**
   * Checks that the {@link IndexValue} obtained from store matches what is expected.
   * @param id the {@link MockId} of the blob whose {@link IndexValue} needs to be checked.
   * @throws StoreException
   */
  private void checkIndexValue(MockId id) throws StoreException {
    IndexValue value = state.getExpectedValue(id, false);
    IndexValue valueFromStore = state.index.findKey(id);
    assertEquals("Unexpected size in IndexValue", value.getSize(), valueFromStore.getSize());
    assertEquals("Unexpected expiresAtMs in IndexValue", value.getExpiresAtMs(), valueFromStore.getExpiresAtMs());
    assertEquals("Unexpected op time in IndexValue ", value.getOperationTimeInMs(),
        valueFromStore.getOperationTimeInMs());
    assertEquals("Unexpected account ID in IndexValue", value.getAccountId(), valueFromStore.getAccountId());
    assertEquals("Unexpected container ID in IndexValue", value.getContainerId(), valueFromStore.getContainerId());
    assertEquals("Unexpected flags in IndexValue", value.getFlags(), valueFromStore.getFlags());
  }

  /**
   * Verifies that the metric reporting the number of bytes saved after compaction is correct.
   * @param logSegmentCountBeforeCompaction the number of log segments in the {@link Log} before compaction.
   * @param alreadySavedBytes the number of bytes that have already been saved but won't show up in the metric registry
   * (because it may have been re-inited).
   */
  private void verifySavedBytesCount(long logSegmentCountBeforeCompaction, long alreadySavedBytes) {
    long expectedSavedBytes =
        state.log.getSegmentCapacity() * (logSegmentCountBeforeCompaction - state.index.getLogSegmentCount());
    long savedBytesReported = alreadySavedBytes + metricRegistry.getCounters()
        .get(MetricRegistry.name(BlobStoreCompactor.class, "CompactionBytesReclaimedCount"))
        .getCount();
    assertEquals("Saved bytes reported not equal to expected", expectedSavedBytes, savedBytesReported);
  }

  // badInputTest() helpers

  /**
   * Ensures that {@link BlobStoreCompactor#compact(CompactionDetails)} fails because {@code details} is invalid.
   * @param details the invalid {@link CompactionDetails}
   * @param msg the message to print on failure if no exception is thrown.
   * @throws Exception
   */
  private void ensureArgumentFailure(CompactionDetails details, String msg) throws Exception {
    compactor = getCompactor(state.log, DISK_IO_SCHEDULER);
    compactor.initialize(state.index);
    try {
      compactor.compact(details);
      fail(msg);
    } catch (IllegalArgumentException e) {
      // expected. Nothing to do.
    } finally {
      compactor.close(0);
    }
  }

  // expirationTimeEnforcementTest(), deletionTimeEnforcementTest() and related recovery test helpers

  /**
   * Sets up state where a fixed number of log segments are written and a fraction of the blobs in these log segments
   * expire at a time returned by the function.
   * @return a {@link Pair} that contains the time at which the blobs will expire and the list of segments that should
   * be compacted.
   * @throws Exception
   */
  private Pair<Long, List<String>> setupStateWithExpiredBlobsAtSpecificTime() throws Exception {
    refreshState(false, true);
    // we want at least 3 log segments that are outside the journal and with no invalid records
    long extraSegmentCountRequired = 4;
    // send +1 to account for half filled segments from curated log-index state.
    long expiryTimeMs = getInvalidationTime(extraSegmentCountRequired + 1);

    long currentLogSegmentCount = state.index.getLogSegmentCount();
    writeDataToMeetRequiredSegmentCount(currentLogSegmentCount + extraSegmentCountRequired,
        Collections.singletonList(expiryTimeMs));
    List<String> segmentsUnderCompaction = getLogSegments(currentLogSegmentCount, extraSegmentCountRequired - 1);
    // reload index to make sure journal is on only the latest log segment
    state.reloadIndex(true, false);
    return new Pair<>(expiryTimeMs, segmentsUnderCompaction);
  }

  /**
   * Sets up state where a fixed number of log segments are written and a fraction of the blobs in these log segments
   * are considered deleted at a time returned by the function.
   * @return a {@link Pair} that contains the time at which the blobs are considered deleted and the list of segments
   * that should be compacted.
   * @throws Exception
   */
  private Pair<Long, List<String>> setupStateWithDeletedBlobsAtSpecificTime() throws Exception {
    refreshState(false, true);
    // we want at least 3 log segments that are outside the journal and with no invalid records
    long extraSegmentCountRequired = 4;
    // send +1 to account for half filled segments from curated log-index state.
    long deleteTimeMs = getInvalidationTime(extraSegmentCountRequired + 1);

    long currentLogSegmentCount = state.index.getLogSegmentCount();
    writeDataToMeetRequiredSegmentCount(currentLogSegmentCount + extraSegmentCountRequired, null);

    // advance time and delete some data (some of the data will get deleted at deleteTimeMs + delta).
    state.advanceTime(deleteTimeMs - state.time.milliseconds());
    List<String> segmentsUnderCompaction = getLogSegments(currentLogSegmentCount, extraSegmentCountRequired - 1);
    // we need enough data to fill two log segments after compaction
    // to allow for non alignment of log segment boundaries, reduce valid size required by the put record size
    long validSizeRequired =
        2 * (state.log.getSegmentCapacity() - LogSegment.HEADER_SIZE - CuratedLogIndexState.PUT_RECORD_SIZE);
    // reduce the data to make sure that all the data fits in two segments
    reduceValidDataSizeInLogSegments(segmentsUnderCompaction, validSizeRequired);
    // reload index to make sure journal is on only the latest log segment
    state.reloadIndex(true, false);
    return new Pair<>(deleteTimeMs, segmentsUnderCompaction);
  }

  /**
   * Calculates a safe time for invalidation (i.e. records should expire at a time later than the last PUT record).
   * @param numSegmentsToWritePutRecordsTo the number of log segments that will be filled with PUT records.
   * @return a safe time for invalidation (i.e. records should expire at a time later than the last PUT record).
   * @throws Exception
   */
  private long getInvalidationTime(long numSegmentsToWritePutRecordsTo) throws Exception {
    // set some invalidation time that is far enough into the future that it cannot be affected by segment rollovers
    long possiblePutRecords =
        numSegmentsToWritePutRecordsTo * state.log.getSegmentCapacity() / CuratedLogIndexState.PUT_RECORD_SIZE + 1;
    long possibleIndexSegments =
        numSegmentsToWritePutRecordsTo + possiblePutRecords / CuratedLogIndexState.MAX_IN_MEM_ELEMENTS + 1;
    long invalidationTimeMs =
        state.time.milliseconds() + possibleIndexSegments * CuratedLogIndexState.DELAY_BETWEEN_LAST_MODIFIED_TIMES_MS;
    // round up to the next second
    return (invalidationTimeMs / Time.MsPerSec + 1) * Time.MsPerSec;
  }

  /**
   * Gets the end offsets of all the {@code logSegmentNames}.
   * @param logSegmentNames the names of the log segments whose
   * @return a map of log segment names to end offsets.
   */
  private Map<String, Long> getEndOffsets(List<String> logSegmentNames) {
    Map<String, Long> oldSegmentNamesAndEndOffsets = new HashMap<>();
    for (String segmentUnderCompaction : logSegmentNames) {
      oldSegmentNamesAndEndOffsets.put(segmentUnderCompaction,
          state.log.getSegment(segmentUnderCompaction).getEndOffset());
    }
    return oldSegmentNamesAndEndOffsets;
  }

  /**
   * Verifies that the new log segments created by compacting the old log segments have the same end offsets.
   * @param oldSegmentNamesAndEndOffsets the names and end offsets of the old log segments.
   */
  private void verifyNoChangeInEndOffsets(Map<String, Long> oldSegmentNamesAndEndOffsets) {
    for (Map.Entry<String, Long> nameAndEndOffset : oldSegmentNamesAndEndOffsets.entrySet()) {
      // there should be a segment with the higher gen
      String oldSegmentName = nameAndEndOffset.getKey();
      assertNull("Old segment should not exist", state.log.getSegment(oldSegmentName));
      String newSegmentName = LogSegmentNameHelper.getNextGenerationName(oldSegmentName);
      LogSegment newSegment = state.log.getSegment(newSegmentName);
      assertNotNull("New segment should exist", newSegment);
      assertEquals("End offset of new segment does not match that of the old segment",
          nameAndEndOffset.getValue().longValue(), newSegment.getEndOffset());
    }
  }

  // interspersedDeletedAndExpiredBlobsTest() helpers.

  /**
   * Verifies the given {@code entry} has the values for fields equal to the ones provided.
   * @param entry the {@link IndexEntry} to check.
   * @param id the expected {@link MockId}.
   * @param offset the expected offset.
   * @param size the expected size.
   * @param expiresAtMs the expected expiry time in ms.
   * @param isDeleted the expected delete state.
   * @param origMsgOffset the expected original message offset.
   */
  private void verifyIndexEntry(IndexEntry entry, MockId id, long offset, long size, long expiresAtMs,
      boolean isDeleted, long origMsgOffset) {
    assertEquals("Key not as expected", id, entry.getKey());
    IndexValue value = entry.getValue();
    assertEquals("Offset not as expected", offset, value.getOffset().getOffset());
    assertEquals("Size not as expected", size, value.getSize());
    assertEquals("ExpiresAtMs not as expected", expiresAtMs, value.getExpiresAtMs());
    assertEquals("Entry type not as expected", isDeleted, value.isFlagSet(IndexValue.Flags.Delete_Index));
    assertEquals("Original message offset not as expected", origMsgOffset, value.getOriginalMessageOffset());
  }

  // interruptionDuringLogCommitAndCleanupTest() helpers.

  /**
   * Does compaction tests where compaction is interrupted (and recovered) during log commit or cleanup.
   * @param addSegmentCallCountToInterruptAt the number calls to {@link Log#addSegment(LogSegment, boolean)} allowed
   *                                         before interruption.
   * @param dropSegmentCallCountToInterruptAt the number calls to {@link Log#dropSegment(String, boolean)} allowed
   *                                          before interruption.
   * @throws Exception
   */
  private void doTestWithInterruptionInducingLog(int addSegmentCallCountToInterruptAt,
      int dropSegmentCallCountToInterruptAt) throws Exception {
    // no change before expiry time
    Pair<Long, List<String>> expiryTimeAndSegmentsUnderCompaction = setupStateWithExpiredBlobsAtSpecificTime();
    List<String> segmentsUnderCompaction = expiryTimeAndSegmentsUnderCompaction.getSecond();
    Map<String, Long> oldSegmentNamesAndEndOffsets = getEndOffsets(segmentsUnderCompaction);
    // create another log that wraps over the same files but induces close as required.
    Log log = new InterruptionInducingLog(addSegmentCallCountToInterruptAt, dropSegmentCallCountToInterruptAt);
    compactWithRecoveryAndVerify(log, DISK_IO_SCHEDULER, state.index, segmentsUnderCompaction,
        state.time.milliseconds(), false, true);
    verifyNoChangeInEndOffsets(oldSegmentNamesAndEndOffsets);

    // there will be changes past expiration time
    expiryTimeAndSegmentsUnderCompaction = setupStateWithExpiredBlobsAtSpecificTime();
    segmentsUnderCompaction = expiryTimeAndSegmentsUnderCompaction.getSecond();
    state.advanceTime(expiryTimeAndSegmentsUnderCompaction.getFirst() + Time.MsPerSec - state.time.milliseconds());
    // create another log that wraps over the same files but induces close as required.
    log = new InterruptionInducingLog(addSegmentCallCountToInterruptAt, dropSegmentCallCountToInterruptAt);
    compactWithRecoveryAndVerify(log, DISK_IO_SCHEDULER, state.index, segmentsUnderCompaction,
        state.time.milliseconds(), true, true);
  }

  // interruptionDuringIndexCommitTest() helpers

  /**
   * Does compaction tests where compaction is interrupted (and recovered) during index commit.
   * @throws Exception
   */
  private void doInterruptionDuringIndexCommitTest() throws Exception {
    // no change before expiry time
    Pair<Long, List<String>> expiryTimeAndSegmentsUnderCompaction = setupStateWithExpiredBlobsAtSpecificTime();
    List<String> segmentsUnderCompaction = expiryTimeAndSegmentsUnderCompaction.getSecond();
    Map<String, Long> oldSegmentNamesAndEndOffsets = getEndOffsets(segmentsUnderCompaction);
    // create another index that wraps over the same files but induces close as required.
    PersistentIndex index = new InterruptionInducingIndex();
    compactWithRecoveryAndVerify(state.log, DISK_IO_SCHEDULER, index, segmentsUnderCompaction,
        state.time.milliseconds(), false, true);
    verifyNoChangeInEndOffsets(oldSegmentNamesAndEndOffsets);

    // there will be changes past expiration time
    expiryTimeAndSegmentsUnderCompaction = setupStateWithExpiredBlobsAtSpecificTime();
    segmentsUnderCompaction = expiryTimeAndSegmentsUnderCompaction.getSecond();
    state.advanceTime(expiryTimeAndSegmentsUnderCompaction.getFirst() + Time.MsPerSec - state.time.milliseconds());
    // create another index that wraps over the same files but induces close as required.
    index = new InterruptionInducingIndex();
    compactWithRecoveryAndVerify(state.log, DISK_IO_SCHEDULER, index, segmentsUnderCompaction,
        state.time.milliseconds(), true, true);
  }

  // interruptionDuringOrAfterIndexSegmentProcessingTest() helpers

  /**
   * Does compaction tests where compaction is interrupted (and recovered) after processing a few index segments.
   * @throws Exception
   */
  private void doInterruptionDuringOrAfterIndexSegmentProcessingTest() throws Exception {
    for (int interruptAt : Arrays.asList(1, 2, 7, -3)) {
      // no change before expiry time
      Pair<Long, List<String>> expiryTimeAndSegmentsUnderCompaction = setupStateWithExpiredBlobsAtSpecificTime();
      List<String> segmentsUnderCompaction = expiryTimeAndSegmentsUnderCompaction.getSecond();
      Map<String, Long> oldSegmentNamesAndEndOffsets = getEndOffsets(segmentsUnderCompaction);
      // if negative, set crash count starting from the end
      int countToInterruptAt = interruptAt >= 0 ? interruptAt
          : getIndexSegmentStartOffsetsForLogSegments(segmentsUnderCompaction).size() + interruptAt;
      // create a DiskIOScheduler
      DiskIOScheduler diskIOScheduler = new InterruptionInducingDiskIOScheduler(countToInterruptAt, Integer.MAX_VALUE);
      compactWithRecoveryAndVerify(state.log, diskIOScheduler, state.index, segmentsUnderCompaction,
          state.time.milliseconds(), false, true);
      verifyNoChangeInEndOffsets(oldSegmentNamesAndEndOffsets);

      // there will be changes past expiration time
      expiryTimeAndSegmentsUnderCompaction = setupStateWithExpiredBlobsAtSpecificTime();
      segmentsUnderCompaction = expiryTimeAndSegmentsUnderCompaction.getSecond();
      state.advanceTime(expiryTimeAndSegmentsUnderCompaction.getFirst() + Time.MsPerSec - state.time.milliseconds());
      // if negative, set crash count starting from the end
      countToInterruptAt = interruptAt >= 0 ? interruptAt
          : getIndexSegmentStartOffsetsForLogSegments(segmentsUnderCompaction).size() + interruptAt;
      diskIOScheduler = new InterruptionInducingDiskIOScheduler(countToInterruptAt, Integer.MAX_VALUE);
      compactWithRecoveryAndVerify(state.log, diskIOScheduler, state.index, segmentsUnderCompaction,
          state.time.milliseconds(), true, true);
    }
  }

  /**
   * Gets all the index segment start offsets for the given {@code logSegmentNames}.
   * @param logSegmentNames the names of the log segments whose index segment start offsets are required.
   * @return the index segment start offsets for the given {@code logSegmentNames}.
   */
  private List<Offset> getIndexSegmentStartOffsetsForLogSegments(List<String> logSegmentNames) {
    List<Offset> offsets = new ArrayList<>();
    for (String logSegmentName : logSegmentNames) {
      File[] indexSegmentFiles = PersistentIndex.getIndexSegmentFilesForLogSegment(tempDirStr, logSegmentName);
      for (File indexSegmentFile : indexSegmentFiles) {
        offsets.add(IndexSegment.getIndexSegmentStartOffset(indexSegmentFile.getName()));
      }
    }
    return offsets;
  }

  // interruptionDuringRecordCopyTest() helpers

  /**
   * Does compaction tests where compaction is interrupted (and recovered) after copying a few records from an index
   * segment.
   * @throws Exception
   */
  private void doInterruptionDuringRecordCopyTest() throws Exception {
    for (long interruptAt : Arrays.asList(CuratedLogIndexState.PUT_RECORD_SIZE,
        -2 * CuratedLogIndexState.PUT_RECORD_SIZE)) {
      // no change before expiry time
      Pair<Long, List<String>> expiryTimeAndSegmentsUnderCompaction = setupStateWithExpiredBlobsAtSpecificTime();
      List<String> segmentsUnderCompaction = expiryTimeAndSegmentsUnderCompaction.getSecond();
      Map<String, Long> oldSegmentNamesAndEndOffsets = getEndOffsets(segmentsUnderCompaction);
      // if negative, set crash count starting from the end
      long countToInterruptAt = interruptAt;
      if (countToInterruptAt < 0) {
        // while copying each index segment, the bytes copied for the last record is not reported to the diskIOScheduler
        long unreported = getIndexSegmentStartOffsetsForLogSegments(segmentsUnderCompaction).size()
            * CuratedLogIndexState.PUT_RECORD_SIZE;
        countToInterruptAt += getValidDataSize(segmentsUnderCompaction, state.time.milliseconds()) - unreported;
      }
      // create a DiskIOScheduler
      DiskIOScheduler diskIOScheduler = new InterruptionInducingDiskIOScheduler(Integer.MAX_VALUE, countToInterruptAt);
      compactWithRecoveryAndVerify(state.log, diskIOScheduler, state.index, segmentsUnderCompaction,
          state.time.milliseconds(), false, true);
      verifyNoChangeInEndOffsets(oldSegmentNamesAndEndOffsets);

      // there will be changes past expiration time
      expiryTimeAndSegmentsUnderCompaction = setupStateWithExpiredBlobsAtSpecificTime();
      segmentsUnderCompaction = expiryTimeAndSegmentsUnderCompaction.getSecond();
      state.advanceTime(expiryTimeAndSegmentsUnderCompaction.getFirst() + Time.MsPerSec - state.time.milliseconds());
      countToInterruptAt = interruptAt;
      if (countToInterruptAt < 0) {
        // while copying each index segment, the bytes copied for the last record is not reported to the diskIOScheduler
        long unreported = getIndexSegmentStartOffsetsForLogSegments(segmentsUnderCompaction).size()
            * CuratedLogIndexState.PUT_RECORD_SIZE;
        countToInterruptAt += getValidDataSize(segmentsUnderCompaction, state.time.milliseconds()) - unreported;
      }
      diskIOScheduler = new InterruptionInducingDiskIOScheduler(Integer.MAX_VALUE, countToInterruptAt);
      compactWithRecoveryAndVerify(state.log, diskIOScheduler, state.index, segmentsUnderCompaction,
          state.time.milliseconds(), true, true);
    }
  }

  // compactWholeLogWithHardDeleteEnabledTest() helpers

  /**
   * Does compaction of the whole log with hard delete enabled.
   * @param shouldInduceInterruption {@code true} if an interruption has to be induced. {@code false} otherwise
   * @param interruptionDuringCopy interrupts during copy if {@code true}. Interrupts during log commit otherwise. Valid
   *                               only if {@code shouldInduceInterruption} is {@code true}.
   * @throws Exception
   */
  private void doCompactWholeLogWithHardDeleteEnabledTest(boolean shouldInduceInterruption,
      boolean interruptionDuringCopy) throws Exception {
    refreshState(true, true);
    long requiredCount = state.log.getCapacityInBytes() / state.log.getSegmentCapacity() - 2;
    writeDataToMeetRequiredSegmentCount(requiredCount, null);
    // do some random deleting.
    int deleteCount = Math.min(state.liveKeys.size() / 3,
        (int) (1.8 * state.log.getSegmentCapacity() / CuratedLogIndexState.DELETE_RECORD_SIZE));
    List<MockId> allLiveKeys = new ArrayList<>(state.liveKeys);
    for (int i = 0; i < deleteCount; i++) {
      MockId idToDelete = allLiveKeys.remove(TestUtils.RANDOM.nextInt(allLiveKeys.size()));
      state.addDeleteEntry(idToDelete);
    }
    // reload index to make sure journal is on only the latest log segment
    state.reloadIndex(true, false);
    List<String> segmentsUnderCompaction = getLogSegments(0, state.index.getLogSegmentCount() - 1);
    assertTrue("Hard delete should be running", state.index.hardDeleter.isRunning());
    if (shouldInduceInterruption) {
      Log log = state.log;
      DiskIOScheduler diskIOScheduler = DISK_IO_SCHEDULER;
      if (interruptionDuringCopy) {
        int interruptAt = getIndexSegmentStartOffsetsForLogSegments(segmentsUnderCompaction).size() / 2 - 2;
        diskIOScheduler = new InterruptionInducingDiskIOScheduler(interruptAt, Integer.MAX_VALUE);
      } else {
        log = new InterruptionInducingLog(1, Integer.MAX_VALUE);
      }
      compactWithRecoveryAndVerify(log, diskIOScheduler, state.index, segmentsUnderCompaction,
          state.time.milliseconds(), true, true);
    } else {
      compactAndVerify(segmentsUnderCompaction, state.time.milliseconds(), true);
    }
    assertTrue("Hard delete should be running", state.index.hardDeleter.isRunning());
  }

  // support class helpers

  /**
   * Throws an exception if {@link #throwExceptionBeforeOperation} is {@code true}.
   */
  private void throwExceptionIfRequired() {
    if (throwExceptionBeforeOperation) {
      closeOrExceptionInduced = true;
      throw new RuntimeException(EXCEPTION_MSG);
    }
  }

  /**
   * Interrupts the compactor.
   * 1. Throws an exception if {@link #throwExceptionInsteadOfClose} is {@code true}.
   * 2. Closes the compactor otherwise.
   */
  private void closeCompactorOrThrowException() {
    closeOrExceptionInduced = true;
    if (throwExceptionInsteadOfClose) {
      throw new RuntimeException(EXCEPTION_MSG);
    }
    try {
      compactor.close(0);
    } catch (InterruptedException e) {
      throw new IllegalStateException(e);
    }
  }

  /**
   * Extension of {@link DiskIOScheduler} that interrupts the compaction process based on provided parameters.
   */
  private class InterruptionInducingDiskIOScheduler extends DiskIOScheduler {
    private final int indexSegmentCountToCutoffAt;
    private final long numBytesToCutoffAt;

    private int indexSegmentsCopied = 0;
    private long numBytesCopied = 0;

    /**
     * Creates an instance of InterruptionInducingDiskIOScheduler.
     * @param indexSegmentCountToCutoffAt interrupts once these many index segments have been reported copied.
     * @param numBytesToCutoffAt interrupts once these many bytes have been reported copied.
     */
    InterruptionInducingDiskIOScheduler(int indexSegmentCountToCutoffAt, long numBytesToCutoffAt) {
      super(null);
      this.indexSegmentCountToCutoffAt = indexSegmentCountToCutoffAt;
      this.numBytesToCutoffAt = numBytesToCutoffAt;
    }

    @Override
    long getSlice(String jobType, String jobId, long usedSinceLastCall) {
      if (jobType.equals(BlobStoreCompactor.INDEX_SEGMENT_READ_JOB_NAME)) {
        indexSegmentsCopied += usedSinceLastCall;
      } else if (jobType.equals(DiskManager.CLEANUP_OPS_JOB_NAME)) {
        numBytesCopied += usedSinceLastCall;
      }
      if (indexSegmentsCopied == indexSegmentCountToCutoffAt || numBytesCopied >= numBytesToCutoffAt) {
        closeCompactorOrThrowException();
      }
      return Long.MAX_VALUE;
    }
  }

  /**
   * Extension of {@link PersistentIndex} that interrupts the compaction when index commit is being executed.
   */
  private class InterruptionInducingIndex extends PersistentIndex {

    InterruptionInducingIndex() throws StoreException {
      super(tempDirStr, tempDirStr, state.scheduler, state.log,
          new StoreConfig(new VerifiableProperties(state.properties)), CuratedLogIndexState.STORE_KEY_FACTORY,
          state.recovery, state.hardDelete, CuratedLogIndexState.DISK_IO_SCHEDULER,
          new StoreMetrics(new MetricRegistry()), state.time, state.sessionId, state.incarnationId);
    }

    @Override
    void changeIndexSegments(List<File> segmentFilesToAdd, Set<Offset> segmentsToRemove) throws StoreException {
      throwExceptionIfRequired();
      super.changeIndexSegments(segmentFilesToAdd, segmentsToRemove);
      closeCompactorOrThrowException();
    }
  }

  /**
   * Extension of {@link Log} that interrupts the compaction when a certain number of calls to
   * {@link #addSegment(LogSegment, boolean)} or {@link #dropSegment(String, boolean)} have been made.
   */
  private class InterruptionInducingLog extends Log {
    private final int addSegmentCallCountToInterruptAt;
    private final int dropSegmentCallCountToInterruptAt;

    private int segmentsAdded = 0;
    private int segmentsDropped = 0;

    /**
     * Creates an instance of InterruptionInducingLog.
     * @param addSegmentCallCountToInterruptAt number of allowed calls to {@link #addSegment(LogSegment, boolean)}.
     * @param dropSegmentCallCountToInterruptAt number of allowed calls to {@link #dropSegment(String, boolean)}.
     * @throws IOException
     */
    InterruptionInducingLog(int addSegmentCallCountToInterruptAt, int dropSegmentCallCountToInterruptAt)
        throws IOException {
      super(tempDirStr, state.log.getCapacityInBytes(), state.log.getSegmentCapacity(),
<<<<<<< HEAD
          StoreTestUtils.DEFAULT_DISK_SPACE_ALLOCATOR,
          new StoreMetrics(STORE_ID, new MetricRegistry(), new AggregatedStoreMetrics(new MetricRegistry())));
=======
          new StoreMetrics(new MetricRegistry()));
>>>>>>> 799f01c5
      if (addSegmentCallCountToInterruptAt <= 0 || dropSegmentCallCountToInterruptAt <= 0) {
        throw new IllegalArgumentException("Arguments cannot be <= 0");
      }
      this.addSegmentCallCountToInterruptAt = addSegmentCallCountToInterruptAt;
      this.dropSegmentCallCountToInterruptAt = dropSegmentCallCountToInterruptAt;
    }

    @Override
    void addSegment(LogSegment segment, boolean increaseUsedSegmentCount) {
      segmentsAdded++;
      if (segmentsAdded == addSegmentCallCountToInterruptAt) {
        throwExceptionIfRequired();
      }
      super.addSegment(segment, increaseUsedSegmentCount);
      if (segmentsAdded == addSegmentCallCountToInterruptAt) {
        closeCompactorOrThrowException();
      }
    }

    @Override
    void dropSegment(String segmentName, boolean decreaseUsedSegmentCount) throws IOException {
      segmentsDropped++;
      if (segmentsDropped == dropSegmentCallCountToInterruptAt) {
        throwExceptionIfRequired();
      }
      super.dropSegment(segmentName, decreaseUsedSegmentCount);
      if (segmentsDropped == dropSegmentCallCountToInterruptAt) {
        closeCompactorOrThrowException();
      }
    }
  }

  /**
   * A representation of a log entry.
   */
  private class LogEntry {
    /**
     * The ID of the entry.
     */
    MockId id;
    /**
     * The type of the entry.
     */
    PersistentIndex.IndexEntryType entryType;

    /**
     * Create an instance with {@code id} and {@code entryType}
     * @param id the {@link MockId} of the entry.
     * @param entryType the type of the entry.
     */
    LogEntry(MockId id, PersistentIndex.IndexEntryType entryType) {
      this.id = id;
      this.entryType = entryType;
    }

    @Override
    public boolean equals(Object o) {
      if (this == o) {
        return true;
      }
      if (o == null || getClass() != o.getClass()) {
        return false;
      }

      LogEntry logEntry = (LogEntry) o;
      return id.equals(logEntry.id) && entryType == logEntry.entryType;
    }

    @Override
    public int hashCode() {
      int result = id.hashCode();
      result = 31 * result + entryType.hashCode();
      return result;
    }
  }
}<|MERGE_RESOLUTION|>--- conflicted
+++ resolved
@@ -949,15 +949,10 @@
     closeOrExceptionInduced = false;
     StoreConfig config = new StoreConfig(new VerifiableProperties(state.properties));
     metricRegistry = new MetricRegistry();
-<<<<<<< HEAD
-    return new BlobStoreCompactor(tempDirStr, STORE_ID, CuratedLogIndexState.STORE_KEY_FACTORY, config,
-        new StoreMetrics(STORE_ID, metricRegistry, new AggregatedStoreMetrics(metricRegistry)), ioScheduler,
-        StoreTestUtils.DEFAULT_DISK_SPACE_ALLOCATOR, log, state.time, state.sessionId, state.incarnationId);
-=======
     StoreMetrics metrics = new StoreMetrics(metricRegistry);
     return new BlobStoreCompactor(tempDirStr, STORE_ID, CuratedLogIndexState.STORE_KEY_FACTORY, config, metrics,
-        metrics, ioScheduler, log, state.time, state.sessionId, state.incarnationId);
->>>>>>> 799f01c5
+        metrics, ioScheduler, StoreTestUtils.DEFAULT_DISK_SPACE_ALLOCATOR, log, state.time, state.sessionId,
+        state.incarnationId);
   }
 
   /**
@@ -2000,12 +1995,7 @@
     InterruptionInducingLog(int addSegmentCallCountToInterruptAt, int dropSegmentCallCountToInterruptAt)
         throws IOException {
       super(tempDirStr, state.log.getCapacityInBytes(), state.log.getSegmentCapacity(),
-<<<<<<< HEAD
-          StoreTestUtils.DEFAULT_DISK_SPACE_ALLOCATOR,
-          new StoreMetrics(STORE_ID, new MetricRegistry(), new AggregatedStoreMetrics(new MetricRegistry())));
-=======
-          new StoreMetrics(new MetricRegistry()));
->>>>>>> 799f01c5
+          StoreTestUtils.DEFAULT_DISK_SPACE_ALLOCATOR, new StoreMetrics(new MetricRegistry()));
       if (addSegmentCallCountToInterruptAt <= 0 || dropSegmentCallCountToInterruptAt <= 0) {
         throw new IllegalArgumentException("Arguments cannot be <= 0");
       }
