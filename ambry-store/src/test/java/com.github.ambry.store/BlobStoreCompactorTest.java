--- conflicted
+++ resolved
@@ -950,12 +950,8 @@
     StoreConfig config = new StoreConfig(new VerifiableProperties(state.properties));
     metricRegistry = new MetricRegistry();
     return new BlobStoreCompactor(tempDirStr, STORE_ID, CuratedLogIndexState.STORE_KEY_FACTORY, config,
-<<<<<<< HEAD
-        new StoreMetrics(STORE_ID, new MetricRegistry()), ioScheduler, StoreTestUtils.DEFAULT_DISK_SPACE_ALLOCATOR, log,
-=======
-        new StoreMetrics(STORE_ID, metricRegistry, new AggregatedStoreMetrics(metricRegistry)), ioScheduler, log,
->>>>>>> d6ff161e
-        state.time, state.sessionId, state.incarnationId);
+        new StoreMetrics(STORE_ID, metricRegistry, new AggregatedStoreMetrics(metricRegistry)), ioScheduler,
+        StoreTestUtils.DEFAULT_DISK_SPACE_ALLOCATOR, log, state.time, state.sessionId, state.incarnationId);
   }
 
   /**
@@ -1999,11 +1995,8 @@
     InterruptionInducingLog(int addSegmentCallCountToInterruptAt, int dropSegmentCallCountToInterruptAt)
         throws IOException {
       super(tempDirStr, state.log.getCapacityInBytes(), state.log.getSegmentCapacity(),
-<<<<<<< HEAD
-          StoreTestUtils.DEFAULT_DISK_SPACE_ALLOCATOR, new StoreMetrics(STORE_ID, new MetricRegistry()));
-=======
+          StoreTestUtils.DEFAULT_DISK_SPACE_ALLOCATOR,
           new StoreMetrics(STORE_ID, new MetricRegistry(), new AggregatedStoreMetrics(new MetricRegistry())));
->>>>>>> d6ff161e
       if (addSegmentCallCountToInterruptAt <= 0 || dropSegmentCallCountToInterruptAt <= 0) {
         throw new IllegalArgumentException("Arguments cannot be <= 0");
       }
