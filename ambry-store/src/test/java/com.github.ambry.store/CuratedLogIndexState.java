--- conflicted
+++ resolved
@@ -168,15 +168,9 @@
     this.tempDir = tempDir;
     tempDirStr = tempDir.getAbsolutePath();
     long segmentCapacity = isLogSegmented ? CuratedLogIndexState.SEGMENT_CAPACITY : CuratedLogIndexState.LOG_CAPACITY;
-<<<<<<< HEAD
-    StoreMetrics metrics = new StoreMetrics(tempDirStr, metricRegistry);
+    metrics = new StoreMetrics(tempDirStr, metricRegistry, new AggregatedStoreMetrics(metricRegistry));
     log = new Log(tempDirStr, CuratedLogIndexState.LOG_CAPACITY, segmentCapacity,
         StoreTestUtils.DEFAULT_DISK_SPACE_ALLOCATOR, metrics);
-    metricRegistry = new MetricRegistry();
-=======
-    metrics = new StoreMetrics(tempDirStr, metricRegistry, new AggregatedStoreMetrics(metricRegistry));
-    log = new Log(tempDirStr, CuratedLogIndexState.LOG_CAPACITY, segmentCapacity, metrics);
->>>>>>> d6ff161e
     properties.put("store.index.max.number.of.inmem.elements",
         Integer.toString(CuratedLogIndexState.MAX_IN_MEM_ELEMENTS));
     properties.put("store.enable.hard.delete", Boolean.toString(hardDeleteEnabled));
@@ -670,13 +664,7 @@
     long segmentCapacity = log.getSegmentCapacity();
     index.close();
     log.close();
-<<<<<<< HEAD
-    metricRegistry = new MetricRegistry();
-    StoreMetrics metrics = new StoreMetrics(tempDirStr, metricRegistry);
     log = new Log(tempDirStr, LOG_CAPACITY, segmentCapacity, StoreTestUtils.DEFAULT_DISK_SPACE_ALLOCATOR, metrics);
-=======
-    log = new Log(tempDirStr, LOG_CAPACITY, segmentCapacity, metrics);
->>>>>>> d6ff161e
     index = null;
     if (initIndex) {
       initIndex();
