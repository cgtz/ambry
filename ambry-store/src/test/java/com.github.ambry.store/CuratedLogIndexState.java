/*
 * Copyright 2017 LinkedIn Corp. All rights reserved.
 *
 * Licensed under the Apache License, Version 2.0 (the "License");
 * you may not use this file except in compliance with the License.
 * You may obtain a copy of the License at
 *
 * http://www.apache.org/licenses/LICENSE-2.0
 *
 * Unless required by applicable law or agreed to in writing, software
 * distributed under the License is distributed on an "AS IS" BASIS,
 * WITHOUT WARRANTIES OR CONDITIONS OF ANY KIND, either express or implied.
 */
package com.github.ambry.store;

import com.codahale.metrics.MetricRegistry;
import com.github.ambry.config.StoreConfig;
import com.github.ambry.config.VerifiableProperties;
import com.github.ambry.utils.ByteBufferInputStream;
import com.github.ambry.utils.MockTime;
import com.github.ambry.utils.Pair;
import com.github.ambry.utils.TestUtils;
import com.github.ambry.utils.Time;
import com.github.ambry.utils.Utils;
import com.github.ambry.utils.UtilsTest;
import java.io.File;
import java.io.FilenameFilter;
import java.io.IOException;
import java.nio.ByteBuffer;
import java.nio.channels.Channels;
import java.nio.channels.ReadableByteChannel;
import java.util.ArrayList;
import java.util.Arrays;
import java.util.Collections;
import java.util.HashMap;
import java.util.HashSet;
import java.util.Iterator;
import java.util.List;
import java.util.Map;
import java.util.NavigableMap;
import java.util.NavigableSet;
import java.util.NoSuchElementException;
import java.util.Properties;
import java.util.Set;
import java.util.TreeMap;
import java.util.TreeSet;
import java.util.UUID;
import java.util.concurrent.ScheduledExecutorService;
import java.util.concurrent.TimeUnit;
import java.util.concurrent.atomic.AtomicLong;

import static org.junit.Assert.*;


/**
 * Represents a carefully built state that includes {@link Log} and {@link PersistentIndex} instances along with
 * data structures that represent the source of truth for data those instances must contain. Allows some manipulation
 * of state and some useful functionality.
 */
class CuratedLogIndexState {
  private static final byte[] RECOVERY_INFO = new byte[100];
  // setupTestState() is coupled to these numbers. Changing them *will* cause setting test state or tests to fail.
  private static final long LOG_CAPACITY = 20000;
  private static final long SEGMENT_CAPACITY = 2000;
  private static final long HARD_DELETE_START_OFFSET = 11;
  private static final long HARD_DELETE_LAST_PART_SIZE = 13;

  static final DiskIOScheduler DISK_IO_SCHEDULER = new DiskIOScheduler(null);
  static final int MAX_IN_MEM_ELEMENTS = 5;
  static final long DELAY_BETWEEN_LAST_MODIFIED_TIMES_MS = 10 * Time.MsPerSec;
  static final StoreKeyFactory STORE_KEY_FACTORY;
  // deliberately do not divide the capacities perfectly.
  static final long PUT_RECORD_SIZE = 53;
  static final long DELETE_RECORD_SIZE = 29;

  static {
    try {
      STORE_KEY_FACTORY = Utils.getObj("com.github.ambry.store.MockIdFactory");
      Arrays.fill(CuratedLogIndexState.RECOVERY_INFO, (byte) 0);
    } catch (Exception e) {
      throw new IllegalStateException(e);
    }
  }

  // The reference index to compare against. Key is index segment start Offset, Value is the reference index segment.
  // This reflects exactly how PersistentIndex is supposed to look.
  final TreeMap<Offset, TreeMap<MockId, IndexValue>> referenceIndex = new TreeMap<>();
  // A map of all the keys. The key is the MockId and the value is a pair of index segment start Offsets.
  // first Offset represents the index segment start offset of the PUT entry.
  // second Offset represents the index segment start offset of the DELETE entry (null if the key has not been deleted).
  final Map<MockId, Pair<Offset, Offset>> indexSegmentStartOffsets = new HashMap<>();
  // A map of all the keys. The key is the MockId and the value is a pair of IndexValues.
  // The first IndexValue represents the value of the PUT entry.
  // The second IndexValue represents the value of the DELETE entry (null if the key has not been deleted).
  final Map<MockId, Pair<IndexValue, IndexValue>> allKeys = new HashMap<>();
  // map of all index segments to their last modified times
  final Map<Offset, Long> lastModifiedTimesInSecs = new HashMap<>();
  // Set of all deleted keys
  final Set<MockId> deletedKeys = new HashSet<>();
  // Set of all expired keys
  final Set<MockId> expiredKeys = new HashSet<>();
  // Set of all keys that are not deleted/expired
  final Set<MockId> liveKeys = new HashSet<>();
  // The keys in offset order as they appear in the log.
  final TreeMap<Offset, Pair<MockId, LogEntry>> logOrder = new TreeMap<>();
  // the properties that will used to generate a StoreConfig. Clear before use if required.
  final Properties properties = new Properties();
  // the time instance that will be used in the index
  final MockTime time = new MockTime();
  // the scheduler used in the index
  final ScheduledExecutorService scheduler = Utils.newScheduler(1, false);

  // The MessageStoreRecovery that is used with the index
  MessageStoreRecovery recovery = new DummyMessageStoreRecovery();
  // The MessageStoreHardDelete that is used with the index
  MessageStoreHardDelete hardDelete = new MockMessageStoreHardDelete();
  // The Log which has the data
  Log log;
  // The index of the log
  PersistentIndex index;
  // The session ID associated with the index
  UUID sessionId = UUID.randomUUID();
  // the incarnationId associated with the store
  UUID incarnationId = UUID.randomUUID();
  // The MetricRegistry that is used with the index
  MetricRegistry metricRegistry = new MetricRegistry();

  // Variables that represent the folder where the data resides
  private final File tempDir;
  private final String tempDirStr;
  // used by getUniqueId() to make sure keys are never regenerated in a single test run.
  private final Set<MockId> generatedKeys = new HashSet<>();

  private StoreMetrics metrics;

  /**
   * Creates state in order to make sure all cases are represented and log-index tests don't need to do any setup
   * individually. For understanding the created index, please read the source code which is annotated with comments.
   * <p/>
   * Also verifies that the state in {@link #referenceIndex} matches the state in the real index (which implicitly
   * verifies some functionality of {@link PersistentIndex} and behaviour of the {@link Journal} in the index).
   * @param isLogSegmented {@code true} if segmented. {@code false} otherwise.
   * @param tempDir the directory where the log and index files should be created.
   * @throws InterruptedException
   * @throws IOException
   * @throws StoreException
   */
  CuratedLogIndexState(boolean isLogSegmented, File tempDir) throws InterruptedException, IOException, StoreException {
    this(isLogSegmented, tempDir, false, true);
  }

  /**
   * Creates state in order to make sure all cases are represented and log-index tests don't need to do any setup
   * individually. For understanding the created index, please read the source code which is annotated with comments.
   * <p/>
   * Also verifies that the state in {@link #referenceIndex} matches the state in the real index (which implicitly
   * verifies some functionality of {@link PersistentIndex} and behaviour of the {@link Journal} in the index).
   * @param isLogSegmented {@code true} if segmented. {@code false} otherwise.
   * @param tempDir the directory where the log and index files should be created.
   * @param hardDeleteEnabled if {@code true}, hard delete is enabled.
   * @param initState sets up a diverse set of entries if {@code true}. Leaves the log and index empty if {@code false}.
   * @throws InterruptedException
   * @throws IOException
   * @throws StoreException
   */
  CuratedLogIndexState(boolean isLogSegmented, File tempDir, boolean hardDeleteEnabled, boolean initState)
      throws InterruptedException, IOException, StoreException {
    this.tempDir = tempDir;
    tempDirStr = tempDir.getAbsolutePath();
    long segmentCapacity = isLogSegmented ? CuratedLogIndexState.SEGMENT_CAPACITY : CuratedLogIndexState.LOG_CAPACITY;
<<<<<<< HEAD
    metrics = new StoreMetrics(tempDirStr, metricRegistry, new AggregatedStoreMetrics(metricRegistry));
    log = new Log(tempDirStr, CuratedLogIndexState.LOG_CAPACITY, segmentCapacity,
        StoreTestUtils.DEFAULT_DISK_SPACE_ALLOCATOR, metrics);
=======
    metrics = new StoreMetrics(metricRegistry);
    log = new Log(tempDirStr, CuratedLogIndexState.LOG_CAPACITY, segmentCapacity, metrics);
>>>>>>> 799f01c5
    properties.put("store.index.max.number.of.inmem.elements",
        Integer.toString(CuratedLogIndexState.MAX_IN_MEM_ELEMENTS));
    properties.put("store.enable.hard.delete", Boolean.toString(hardDeleteEnabled));
    // not used but set anyway since this is a package private variable.
    properties.put("store.segment.size.in.bytes", Long.toString(segmentCapacity));
    initIndex();
    if (initState) {
      setupTestState(isLogSegmented, segmentCapacity);
    }
  }

  /**
   * Destroys state and cleans up as required.
   * @throws InterruptedException
   * @throws IOException
   * @throws StoreException
   */
  void destroy() throws InterruptedException, IOException, StoreException {
    index.close();
    log.close();
    scheduler.shutdown();
    assertTrue(scheduler.awaitTermination(1, TimeUnit.SECONDS));
  }

  /**
   * Adds {@code count} number of put entries each of size {@code size} and that expire at {@code expiresAtMs} to the
   * index (both real and reference).
   * @param count the number of PUT entries to add.
   * @param size the size of each PUT entry.
   * @param expiresAtMs the time at which each of the PUT entries expires.
   * @return the list of the added entries.
   * @throws InterruptedException
   * @throws IOException
   * @throws StoreException
   */
  List<IndexEntry> addPutEntries(int count, long size, long expiresAtMs)
      throws InterruptedException, IOException, StoreException {
    if (count <= 0) {
      throw new IllegalArgumentException("Number of put entries to add cannot be <= 0");
    }
    List<IndexEntry> indexEntries = new ArrayList<>(count);
    Offset expectedJournalLastOffset = null;
    Offset endOffsetOfPrevMsg = index.getCurrentEndOffset();
    for (int i = 0; i < count; i++) {
      byte[] dataWritten = appendToLog(size);
      FileSpan fileSpan = log.getFileSpanForMessage(endOffsetOfPrevMsg, size);
      Offset indexSegmentStartOffset = generateReferenceIndexSegmentStartOffset(fileSpan.getStartOffset());
      if (!referenceIndex.containsKey(indexSegmentStartOffset)) {
        // rollover will occur
        advanceTime(DELAY_BETWEEN_LAST_MODIFIED_TIMES_MS);
        referenceIndex.put(indexSegmentStartOffset, new TreeMap<MockId, IndexValue>());
      }
      IndexValue value = new IndexValue(size, fileSpan.getStartOffset(), expiresAtMs, time.milliseconds(),
          Utils.getRandomShort(TestUtils.RANDOM), Utils.getRandomShort(TestUtils.RANDOM));
      MockId id = getUniqueId();
      IndexEntry entry = new IndexEntry(id, value);
      indexEntries.add(entry);
      logOrder.put(fileSpan.getStartOffset(), new Pair<>(id, new LogEntry(dataWritten, value)));
      indexSegmentStartOffsets.put(id, new Pair<Offset, Offset>(indexSegmentStartOffset, null));
      allKeys.put(id, new Pair<IndexValue, IndexValue>(value, null));
      referenceIndex.get(indexSegmentStartOffset).put(id, value);
      if (expiresAtMs != Utils.Infinite_Time && expiresAtMs < time.milliseconds()) {
        expiredKeys.add(id);
      } else {
        liveKeys.add(id);
      }
      index.addToIndex(Collections.singletonList(entry), fileSpan);
      lastModifiedTimesInSecs.put(indexSegmentStartOffset, time.seconds());
      expectedJournalLastOffset = fileSpan.getStartOffset();
      endOffsetOfPrevMsg = fileSpan.getEndOffset();
    }
    assertEquals("End Offset of index not as expected", endOffsetOfPrevMsg, index.getCurrentEndOffset());
    assertEquals("Journal's last offset not as expected", expectedJournalLastOffset, index.journal.getLastOffset());
    return indexEntries;
  }

  /**
   * Adds a delete entry in the index (real and reference) for {@code idToDelete}.
   * @param idToDelete the id to be deleted.
   * @return the {@link FileSpan} of the added entries.
   * @throws InterruptedException
   * @throws IOException
   * @throws StoreException
   */
  FileSpan addDeleteEntry(MockId idToDelete) throws InterruptedException, IOException, StoreException {
    return addDeleteEntry(idToDelete, null);
  }

  /**
   * Adds a delete entry in the index (real and reference) for {@code idToDelete}.
   * @param idToDelete the id to be deleted.
   * @param info the {@link MessageInfo} to use incase of recovery to fetch accountId, containerId and operationTime.
   * @return the {@link FileSpan} of the added entries.
   * @throws InterruptedException
   * @throws IOException
   * @throws StoreException
   */
  FileSpan addDeleteEntry(MockId idToDelete, MessageInfo info)
      throws InterruptedException, IOException, StoreException {
    byte[] dataWritten = appendToLog(CuratedLogIndexState.DELETE_RECORD_SIZE);
    Offset endOffsetOfPrevMsg = index.getCurrentEndOffset();
    FileSpan fileSpan = log.getFileSpanForMessage(endOffsetOfPrevMsg, CuratedLogIndexState.DELETE_RECORD_SIZE);

    boolean forcePut = false;
    Offset startOffset = fileSpan.getStartOffset();
    Offset indexSegmentStartOffset = generateReferenceIndexSegmentStartOffset(startOffset);
    if (!referenceIndex.containsKey(indexSegmentStartOffset)) {
      // rollover will occur
      advanceTime(DELAY_BETWEEN_LAST_MODIFIED_TIMES_MS);
      referenceIndex.put(indexSegmentStartOffset, new TreeMap<MockId, IndexValue>());
    }
    IndexValue newValue;
    if (allKeys.containsKey(idToDelete)) {
      IndexValue value = getExpectedValue(idToDelete, true);
      newValue = new IndexValue(value.getSize(), value.getOffset(), value.getFlags(), value.getExpiresAtMs(),
          time.milliseconds(), value.getAccountId(), value.getContainerId());
      newValue.setNewOffset(startOffset);
      newValue.setNewSize(CuratedLogIndexState.DELETE_RECORD_SIZE);
    } else {
      newValue = new IndexValue(CuratedLogIndexState.DELETE_RECORD_SIZE, startOffset, Utils.Infinite_Time,
          info.getOperationTimeMs(), info.getAccountId(), info.getContainerId());
      newValue.clearOriginalMessageOffset();
      indexSegmentStartOffsets.put(idToDelete, new Pair<Offset, Offset>(null, null));
      allKeys.put(idToDelete, new Pair<IndexValue, IndexValue>(null, null));
      forcePut = true;
    }
    newValue.setFlag(IndexValue.Flags.Delete_Index);
    logOrder.put(startOffset, new Pair<>(idToDelete, new LogEntry(dataWritten, newValue)));
    Pair<Offset, Offset> keyLocations = indexSegmentStartOffsets.get(idToDelete);
    indexSegmentStartOffsets.put(idToDelete, new Pair<>(keyLocations.getFirst(), indexSegmentStartOffset));
    Pair<IndexValue, IndexValue> keyValues = allKeys.get(idToDelete);
    allKeys.put(idToDelete, new Pair<>(keyValues.getFirst(), newValue));
    referenceIndex.get(indexSegmentStartOffset).put(idToDelete, newValue);
    endOffsetOfPrevMsg = fileSpan.getEndOffset();
    if (forcePut) {
      index.addToIndex(new IndexEntry(idToDelete, newValue), fileSpan);
    } else {
      index.markAsDeleted(idToDelete, fileSpan, newValue.getOperationTimeInMs());
    }

    lastModifiedTimesInSecs.put(indexSegmentStartOffset, time.seconds());
    assertEquals("End Offset of index not as expected", endOffsetOfPrevMsg, index.getCurrentEndOffset());
    assertEquals("Journal's last offset not as expected", startOffset, index.journal.getLastOffset());
    if (!deletedKeys.contains(idToDelete)) {
      markAsDeleted(idToDelete);
    }
    return fileSpan;
  }

  /**
   * Advances time by {@code ms} and adjusts {@link #liveKeys} if any of the keys in it expire.
   * @param ms the amount in ms to advance.
   * @throws InterruptedException
   */
  void advanceTime(long ms) throws InterruptedException {
    time.sleep(ms);
    Iterator<MockId> liveKeysIterator = liveKeys.iterator();
    while (liveKeysIterator.hasNext()) {
      MockId id = liveKeysIterator.next();
      IndexValue value = allKeys.get(id).getFirst();
      if (value.getExpiresAtMs() != Utils.Infinite_Time && value.getExpiresAtMs() < time.milliseconds()) {
        expiredKeys.add(id);
        liveKeysIterator.remove();
      }
    }
  }

  /**
   * Appends random data of size {@code size} to the {@link #log}.
   * @param size the size of data that needs to be appended.
   * @return the data that was appended.
   * @throws IOException
   */
  byte[] appendToLog(long size) throws IOException {
    byte[] bytes = TestUtils.getRandomBytes((int) size);
    if (size > CuratedLogIndexState.HARD_DELETE_START_OFFSET) {
      // ensure at least one byte is set to 1 for hard delete verification purposes
      int randomByte = (int) (CuratedLogIndexState.HARD_DELETE_START_OFFSET + TestUtils.RANDOM.nextInt(
          (int) (size - CuratedLogIndexState.HARD_DELETE_START_OFFSET
              - CuratedLogIndexState.HARD_DELETE_LAST_PART_SIZE)));
      bytes[randomByte] = 1;
    }
    ByteBuffer buffer = ByteBuffer.wrap(bytes);
    ReadableByteChannel channel = Channels.newChannel(new ByteBufferInputStream(buffer));
    log.appendFrom(channel, buffer.capacity());
    return bytes;
  }

  /**
   * @return a {@link MockId} that is unique and has not been generated before in this run.
   */
  MockId getUniqueId() {
    return getUniqueId(10);
  }

  /**
   * @param length the length of the string to use to create the {@link MockId}.
   * @return a {@link MockId} that is unique and has not been generated before in this run.
   */
  MockId getUniqueId(int length) {
    MockId id;
    do {
      id = new MockId(UtilsTest.getRandomString(length));
    } while (generatedKeys.contains(id));
    generatedKeys.add(id);
    return id;
  }

  /**
   * Gets the value that is expected to obtained from the {@link PersistentIndex}.
   * @param id the {@link MockId} whose value is required.
   * @param wantPut {@code true} if the {@link IndexValue} of the PUT entry is required.
   * @return the value that is expected to obtained from the {@link PersistentIndex}
   */
  IndexValue getExpectedValue(MockId id, boolean wantPut) {
    Pair<IndexValue, IndexValue> indexValues = allKeys.get(id);
    return wantPut || indexValues.getSecond() == null ? indexValues.getFirst() : indexValues.getSecond();
  }

  /**
   * Gets the data that is expected to obtained from the {@link Log}.
   * @param id the {@link MockId} whose value is required.
   * @param wantPut {@code true} if the {@link IndexValue} of the PUT entry is required.
   * @return the value that is expected to obtained from the {@link PersistentIndex}
   */
  byte[] getExpectedData(MockId id, boolean wantPut) {
    Pair<IndexValue, IndexValue> indexValues = allKeys.get(id);
    Offset offset = wantPut ? indexValues.getFirst().getOffset() : indexValues.getSecond().getOffset();
    return logOrder.get(offset).getSecond().buffer;
  }

  /**
   * Returns all ids that have records in the provided {@code segment}.
   * @param segment the {@link LogSegment} to get the ids of all records for.
   * @return all ids that have records in the provided {@code segment}.
   */
  Set<MockId> getIdsInLogSegment(LogSegment segment) {
    Set<MockId> idsInSegment = new HashSet<>();
    Offset indexSegmentStartOffset = new Offset(segment.getName(), segment.getStartOffset());
    while (indexSegmentStartOffset != null && indexSegmentStartOffset.getName().equals(segment.getName())) {
      idsInSegment.addAll(referenceIndex.get(indexSegmentStartOffset).keySet());
      indexSegmentStartOffset = referenceIndex.higherKey(indexSegmentStartOffset);
    }
    return idsInSegment;
  }

  /**
   * Gets an ID to delete from the index segment with start offset {@code indexSegmentStartOffset}. The returned ID will
   * have been removed from {@link #liveKeys} and added to {@link #deletedKeys}. A call to
   * {@link #addDeleteEntry(MockId)} is expected.
   * @param indexSegmentStartOffset the start offset of the index segment from which an ID is required.
   * @return an ID to delete from the index segment with start offset {@code indexSegmentStartOffset}. {@code null} if
   * there is no such candidate.
   */
  MockId getIdToDeleteFromIndexSegment(Offset indexSegmentStartOffset) {
    MockId deleteCandidate = null;
    TreeMap<MockId, IndexValue> indexSegment = referenceIndex.get(indexSegmentStartOffset);
    for (Map.Entry<MockId, IndexValue> entry : indexSegment.entrySet()) {
      MockId id = entry.getKey();
      if (liveKeys.contains(id) && allKeys.get(id).getFirst().getExpiresAtMs() == Utils.Infinite_Time) {
        deleteCandidate = id;
        break;
      }
    }
    if (deleteCandidate != null) {
      markAsDeleted(deleteCandidate);
    }
    return deleteCandidate;
  }

  /**
   * Gets an ID to delete from the given log segment. The returned ID will have been removed from {@link #liveKeys} and
   * added to {@link #deletedKeys}.
   * @param segment the {@link LogSegment} from which an ID is required. {@code null} if there is no such candidate.
   * @return the ID to delete.
   */
  MockId getIdToDeleteFromLogSegment(LogSegment segment) {
    MockId deleteCandidate;
    Offset indexSegmentStartOffset = new Offset(segment.getName(), segment.getStartOffset());
    do {
      deleteCandidate = getIdToDeleteFromIndexSegment(indexSegmentStartOffset);
      indexSegmentStartOffset = referenceIndex.higherKey(indexSegmentStartOffset);
      if (indexSegmentStartOffset == null || !indexSegmentStartOffset.getName().equals(segment.getName())) {
        break;
      }
    } while (deleteCandidate == null);
    return deleteCandidate;
  }

  /**
   * Gets the expected size of the valid data at {@code deleteReferenceTimeMs} in {@code segment}.
   * @param segment the {@link LogSegment} whose valid size is required.
   * @param deleteReferenceTimeMs the reference time in ms until which deletes are relevant.
   * @param expiryReferenceTimeMs the reference time in ms until which expirations are relevant.
   * @return the expected size of the valid data at {@code deleteReferenceTimeMs} in {@code segment}.
   */
  long getValidDataSizeForLogSegment(LogSegment segment, long deleteReferenceTimeMs, long expiryReferenceTimeMs) {
    List<IndexEntry> validEntries =
        getValidIndexEntriesForLogSegment(segment, deleteReferenceTimeMs, expiryReferenceTimeMs);
    long size = 0;
    for (IndexEntry indexEntry : validEntries) {
      size += indexEntry.getValue().getSize();
    }
    return size;
  }

  /**
   * Gets all the valid index entries (taking into account different reference times) in the {@code segment}.
   * @param segment the {@link LogSegment} from which valid index entries are required.
   * @param deleteReferenceTimeMs the reference time in ms until which deletes are relevant.
   * @param expiryReferenceTimeMs the reference time in ms until which expirations are relevant.
   * @return all the valid index entries in the {@code segment}.
   */
  List<IndexEntry> getValidIndexEntriesForLogSegment(LogSegment segment, long deleteReferenceTimeMs,
      long expiryReferenceTimeMs) {
    List<IndexEntry> validEntries = new ArrayList<>();
    Offset indexSegmentStartOffset = new Offset(segment.getName(), segment.getStartOffset());
    while (indexSegmentStartOffset != null && indexSegmentStartOffset.getName().equals(segment.getName())) {
      validEntries.addAll(
          getValidIndexEntriesForIndexSegment(indexSegmentStartOffset, deleteReferenceTimeMs, expiryReferenceTimeMs));
      indexSegmentStartOffset = referenceIndex.higherKey(indexSegmentStartOffset);
    }
    return validEntries;
  }

  /**
   * Verify that deleted entries are hard deleted
   * @param deletedIds the set of {@link MockId}s that are deleted
   * @throws IOException
   */
  void verifyEntriesForHardDeletes(Set<MockId> deletedIds) throws IOException {
    for (MockId id : deletedIds) {
      IndexValue putValue = allKeys.get(id).getFirst();
      if (putValue != null) {
        Offset offset = putValue.getOffset();
        LogSegment segment = log.getSegment(offset.getName());
        long size = putValue.getSize() - CuratedLogIndexState.HARD_DELETE_START_OFFSET
            - CuratedLogIndexState.HARD_DELETE_LAST_PART_SIZE;
        ByteBuffer readBuf = ByteBuffer.allocate((int) size);
        segment.readInto(readBuf, offset.getOffset() + CuratedLogIndexState.HARD_DELETE_START_OFFSET);
        readBuf.flip();
        while (readBuf.hasRemaining()) {
          assertEquals("Hard delete has not zeroed out the data", (byte) 0, readBuf.get());
        }
      }
    }
  }

  /**
   * Returns {@code true} if the {@code id} is considered deleted at {@code referenceTimeMs}.
   * @param id the {@link MockId} to check.
   * @param referenceTimeMs the reference time in ms at which the check needs to be performed.
   * @return {@code true} if the {@code id} is considered deleted at {@code referenceTimeMs}. {@code false} otherwise.
   */
  boolean isDeletedAt(MockId id, long referenceTimeMs) {
    Offset deleteIndexSegmentStartOffset = indexSegmentStartOffsets.get(id).getSecond();
    return deleteIndexSegmentStartOffset != null
        && lastModifiedTimesInSecs.get(deleteIndexSegmentStartOffset) * Time.MsPerSec < referenceTimeMs;
  }

  /**
   * Returns {@code true} if the {@code id} is considered expired at {@code referenceTimeMs}.
   * @param id the {@link MockId} to check.
   * @param referenceTimeMs the reference time in ms at which the check needs to be performed.
   * @return {@code true} if the {@code id} is considered expired at {@code referenceTimeMs}. {@code false} otherwise.
   */
  boolean isExpiredAt(MockId id, long referenceTimeMs) {
    long expiresAtMs = allKeys.get(id).getFirst().getExpiresAtMs();
    return expiresAtMs != Utils.Infinite_Time && expiresAtMs < referenceTimeMs;
  }

  /**
   * Ensures that the {@link PersistentIndex} is sane and correct by checking that
   * 1. It contains no duplicate entries.
   * 2. The ordering of PUT and DELETE entries is correct.
   * 3. There are no offsets in the log not accounted for in the index.
   * @throws IOException
   * @throws StoreException
   */
  void verifyRealIndexSanity() throws IOException, StoreException {
    Map<MockId, Boolean> keyToDeleteSeenMap = new HashMap<>();
    IndexSegment prevIndexSegment = null;
    for (IndexSegment indexSegment : index.getIndexSegments().values()) {
      Offset indexSegmentStartOffset = indexSegment.getStartOffset();
      if (prevIndexSegment == null) {
        assertEquals("There are offsets in the log not accounted for in index", log.getFirstSegment().getStartOffset(),
            indexSegmentStartOffset.getOffset());
      } else if (prevIndexSegment.getLogSegmentName().equals(indexSegment.getLogSegmentName())) {
        assertEquals("There are offsets in the log not accounted for in index", prevIndexSegment.getEndOffset(),
            indexSegmentStartOffset);
      } else {
        LogSegment segment = log.getSegment(prevIndexSegment.getLogSegmentName());
        assertEquals("There are offsets in the log not accounted for in index", segment.getEndOffset(),
            prevIndexSegment.getEndOffset().getOffset());
        segment = log.getNextSegment(segment);
        assertEquals("There are offsets in the log not accounted for in index", segment.getStartOffset(),
            indexSegmentStartOffset.getOffset());
      }
      NavigableSet<IndexEntry> indexEntries = new TreeSet<>(PersistentIndex.INDEX_ENTRIES_OFFSET_COMPARATOR);
      List<MessageInfo> infos = new ArrayList<>();
      indexSegment.getEntriesSince(null, new FindEntriesCondition(Long.MAX_VALUE), infos, new AtomicLong(0));

      for (MessageInfo info : infos) {
        MockId id = (MockId) info.getStoreKey();
        IndexValue value = indexSegment.find(id);
        indexEntries.add(new IndexEntry(id, value));
        Boolean deleteSeen = keyToDeleteSeenMap.get(id);
        if (info.isDeleted()) {
          if (deleteSeen != null) {
            assertFalse("Duplicated DELETE record for " + id, deleteSeen);
          }
          keyToDeleteSeenMap.put(id, true);
        } else {
          if (deleteSeen != null) {
            if (deleteSeen) {
              fail("PUT record after delete record for " + id);
            } else {
              fail("Duplicated PUT record for " + id);
            }
          }
          keyToDeleteSeenMap.put(id, false);
        }
      }
      long expectedOffset = indexSegmentStartOffset.getOffset();
      for (IndexEntry entry : indexEntries) {
        IndexValue value = entry.getValue();
        while (expectedOffset < indexSegment.getEndOffset().getOffset() && expectedOffset != value.getOffset()
            .getOffset()) {
          // this might be because a PUT and DELETE entry are in the same segment.
          // find the record that should have been there
          // NOTE: This is NOT built to work after compaction (like the rest of this class). It will fail on a very
          // NOTE: specific corner case - where the PUT and DELETE entry for a blob ended up in the same index
          // NOTE: segment after compaction (the DELETE wasn't eligible to be "counted").
          Offset offset = new Offset(indexSegment.getLogSegmentName(), expectedOffset);
          IndexValue putValue = logOrder.get(offset).getSecond().indexValue;
          expectedOffset += putValue.getSize();
        }
        assertEquals("There are offsets in the log not accounted for in index", expectedOffset,
            value.getOffset().getOffset());
        expectedOffset += value.getSize();
      }
      if (prevIndexSegment != null) {
        assertTrue("Last modified time of an older index segment > newer index segment",
            prevIndexSegment.getLastModifiedTimeMs() <= indexSegment.getLastModifiedTimeMs());
      }
      prevIndexSegment = indexSegment;
    }
  }

  /**
   * Creates the index instance with the provided {@code metricRegistry}.
   * @throws StoreException
   */
  void initIndex() throws StoreException {
    StoreConfig config = new StoreConfig(new VerifiableProperties(properties));
    sessionId = UUID.randomUUID();
    metricRegistry = new MetricRegistry();
    metrics = new StoreMetrics(metricRegistry);
    index = new PersistentIndex(tempDirStr, tempDirStr, scheduler, log, config, CuratedLogIndexState.STORE_KEY_FACTORY,
        recovery, hardDelete, DISK_IO_SCHEDULER, metrics, time, sessionId, incarnationId);
  }

  /**
   * Reloads the index. Uses the class variables as parameters. For e.g, if a particular implementation of
   * {@link MessageStoreRecovery} is desired, it can be set to {@link #recovery} and this function called. The newly
   * created index will use that implementation of {@link MessageStoreRecovery}.
   * @param closeBeforeReload {@code true} if index should be closed before reload. {@code false} otherwise.
   * @param deleteCleanShutdownFile {@code true} if the clean shutdown file should be deleted to mimic unclean shutdown.
   *                                            Ignored if {@code closeBeforeReload} is {@code false}.
   * @throws StoreException
   */
  void reloadIndex(boolean closeBeforeReload, boolean deleteCleanShutdownFile) throws StoreException {
    if (closeBeforeReload) {
      index.close();
      if (deleteCleanShutdownFile) {
        assertTrue("The clean shutdown file could not be deleted",
            new File(tempDir, PersistentIndex.CLEAN_SHUTDOWN_FILENAME).delete());
      }
    }
    initIndex();
  }

  /**
   * Reloads the log and index by closing and recreating the class variables.
   * @param initIndex creates the index instance if {@code true}, if not, sets {@link #index} to {@code null} and it
   *                  has to be initialized with a call to {@link #initIndex()}.
   * @throws IOException
   * @throws StoreException
   */
  void reloadLog(boolean initIndex) throws IOException, StoreException {
    long segmentCapacity = log.getSegmentCapacity();
    index.close();
    log.close();
    log = new Log(tempDirStr, LOG_CAPACITY, segmentCapacity, StoreTestUtils.DEFAULT_DISK_SPACE_ALLOCATOR, metrics);
    index = null;
    if (initIndex) {
      initIndex();
    }
  }

  /**
   * Closes the index and clears all the index files.
   * @throws StoreException
   */
  void closeAndClearIndex() throws StoreException {
    index.close();
    // delete all index files
    File[] indexSegmentFiles = tempDir.listFiles(new FilenameFilter() {
      @Override
      public boolean accept(File dir, String name) {
        return name.endsWith(IndexSegment.INDEX_SEGMENT_FILE_NAME_SUFFIX) || name.endsWith(
            IndexSegment.BLOOM_FILE_NAME_SUFFIX);
      }
    });
    assertNotNull("Could not load index segment files", indexSegmentFiles);
    for (File indexSegmentFile : indexSegmentFiles) {
      assertTrue("Could not deleted index segment file", indexSegmentFile.delete());
    }
    logOrder.clear();
    referenceIndex.clear();
    indexSegmentStartOffsets.clear();
    allKeys.clear();
    liveKeys.clear();
    expiredKeys.clear();
  }

  /**
   * Sets up some state in order to make sure all cases are represented and the tests don't need to do any setup
   * individually. For understanding the created index, please read the source code which is annotated with comments.
   * <p/>
   * Also tests critical functionality of {@link PersistentIndex} and behaviour of the {@link Journal} in the index.
   * Also verifies that the state in {@link #referenceIndex} matches the state in the real index.
   * @param isLogSegmented {@code true} if segmented. {@code false} otherwise.
   * @param segmentCapacity the intended capacity of each segment
   * @throws InterruptedException
   * @throws IOException
   * @throws StoreException
   */
  private void setupTestState(boolean isLogSegmented, long segmentCapacity)
      throws InterruptedException, IOException, StoreException {
    Offset expectedStartOffset = new Offset(log.getFirstSegment().getName(), log.getFirstSegment().getStartOffset());
    assertEquals("Start Offset of index not as expected", expectedStartOffset, index.getStartOffset());
    assertEquals("End Offset of index not as expected", log.getEndOffset(), index.getCurrentEndOffset());
    // advance time by a second in order to be able to add expired keys and to avoid keys that are expired from
    // being picked for delete.
    advanceTime(Time.MsPerSec);
    assertEquals("Incorrect log segment count", 0, index.getLogSegmentCount());
    long expectedUsedCapacity;
    if (!isLogSegmented) {
      // log is filled about ~50%.
      addCuratedIndexEntriesToLogSegment(segmentCapacity / 2, 1);
      expectedUsedCapacity = segmentCapacity / 2;
      assertEquals("Used capacity reported not as expected", expectedUsedCapacity, index.getLogUsedCapacity());
    } else {
      // first log segment is filled to capacity.
      addCuratedIndexEntriesToLogSegment(segmentCapacity, 1);
      assertEquals("Used capacity reported not as expected", segmentCapacity, index.getLogUsedCapacity());

      // second log segment is filled but has some space at the end (free space has to be less than the lesser of the
      // standard delete and put record sizes so that the next write causes a roll over of log segments).
      addCuratedIndexEntriesToLogSegment(segmentCapacity - (CuratedLogIndexState.DELETE_RECORD_SIZE - 1), 2);
      assertEquals("Used capacity reported not as expected",
          2 * segmentCapacity - (CuratedLogIndexState.DELETE_RECORD_SIZE - 1), index.getLogUsedCapacity());

      // third log segment is partially filled and is left as the "active" segment
      // First Index Segment
      // 1 PUT entry
      addPutEntries(1, CuratedLogIndexState.PUT_RECORD_SIZE, Utils.Infinite_Time);
      // DELETE for a key in the first log segment
      LogSegment segment = log.getFirstSegment();
      MockId idToDelete = getIdToDeleteFromLogSegment(segment);
      addDeleteEntry(idToDelete);
      assertEquals("Incorrect log segment count", 3, index.getLogSegmentCount());
      // DELETE for a key in the second segment
      segment = log.getNextSegment(segment);
      idToDelete = getIdToDeleteFromLogSegment(segment);
      addDeleteEntry(idToDelete);
      // 1 DELETE for the PUT in the same segment
      idToDelete = getIdToDeleteFromIndexSegment(referenceIndex.lastKey());
      addDeleteEntry(idToDelete);
      // 1 PUT entry that spans the rest of the data in the segment (upto a third of the segment size)
      long size = segmentCapacity / 3 - index.getCurrentEndOffset().getOffset();
      addPutEntries(1, size, Utils.Infinite_Time);

      expectedUsedCapacity = 2 * segmentCapacity + segmentCapacity / 3;
      assertEquals("Used capacity reported not as expected", expectedUsedCapacity, index.getLogUsedCapacity());

      // fourth and fifth log segment are free.
    }
    // make sure all indexes are written to disk and mapped as required (forcing IndexPersistor to run).
    log.flush();
    reloadIndex(true, false);
    verifyState(isLogSegmented);
    assertEquals("Start Offset of index not as expected", expectedStartOffset, index.getStartOffset());
    assertEquals("End Offset of index not as expected", log.getEndOffset(), index.getCurrentEndOffset());
    assertEquals("Used capacity reported not as expected", expectedUsedCapacity, index.getLogUsedCapacity());
  }

  /**
   * Adds some curated entries into the index in order to ensure a good mix for testing. For understanding the created
   * index, please read the source code which is annotated with comments.
   * @param sizeToMakeIndexEntriesFor the size to make index entries for.
   * @param expectedLogSegmentCount the number of log segments that are expected to assist after the addition of the
   *                                first entry and at the end of the addition of all entries.
   * @throws InterruptedException
   * @throws IOException
   * @throws StoreException
   */
  private void addCuratedIndexEntriesToLogSegment(long sizeToMakeIndexEntriesFor, int expectedLogSegmentCount)
      throws InterruptedException, IOException, StoreException {
    // First Index Segment
    // 1 PUT
    Offset firstJournalEntryAddedNow =
        addPutEntries(1, CuratedLogIndexState.PUT_RECORD_SIZE, Utils.Infinite_Time).get(0).getValue().getOffset();
    assertEquals("Incorrect log segment count", expectedLogSegmentCount, index.getLogSegmentCount());
    // 2 more PUT
    addPutEntries(2, CuratedLogIndexState.PUT_RECORD_SIZE, Utils.Infinite_Time);
    // 2 PUT EXPIRED
    addPutEntries(2, CuratedLogIndexState.PUT_RECORD_SIZE, 0);
    // 5 entries were added - firstJournalEntryAddedNow should still be a part of the journal
    List<JournalEntry> entries = index.journal.getEntriesSince(firstJournalEntryAddedNow, true);
    assertEquals("There should have been exactly 5 entries returned from the journal", 5, entries.size());

    // Second Index Segment
    // 4 PUT
    addPutEntries(4, CuratedLogIndexState.PUT_RECORD_SIZE, Utils.Infinite_Time);
    // 1 DELETE for a PUT in the same index segment
    MockId idToDelete = getIdToDeleteFromIndexSegment(referenceIndex.lastKey());
    addDeleteEntry(idToDelete);
    // 5 more entries (for a total of 10) were added - firstJournalEntryAddedNow should still be a part of the journal
    entries = index.journal.getEntriesSince(firstJournalEntryAddedNow, true);
    assertEquals("There should have been exactly 10 entries returned from the journal", 10, entries.size());
    // 1 DELETE for a PUT in the first index segment
    Offset firstIndexSegmentStartOffset = referenceIndex.lowerKey(referenceIndex.lastKey());
    idToDelete = getIdToDeleteFromIndexSegment(firstIndexSegmentStartOffset);
    addDeleteEntry(idToDelete);
    // 1 more entry (for a total of 11) was added - firstJournalEntryAddedNow should no longer be a part of the journal
    assertNull("There should no entries returned from the journal",
        index.journal.getEntriesSince(firstJournalEntryAddedNow, true));

    // Third and Fourth Index Segment
    for (int seg = 0; seg < 2; seg++) {
      // 3 PUT
      addPutEntries(3, CuratedLogIndexState.PUT_RECORD_SIZE, Utils.Infinite_Time);
      // 1 PUT for an expired blob
      addPutEntries(1, CuratedLogIndexState.PUT_RECORD_SIZE, 0);
      // 1 DELETE for the expired PUT
      MockId expiredId = logOrder.lastEntry().getValue().getFirst();
      addDeleteEntry(expiredId);
      deletedKeys.add(expiredId);
      expiredKeys.remove(expiredId);
      // 1 PUT
      addPutEntries(1, CuratedLogIndexState.PUT_RECORD_SIZE, Utils.Infinite_Time);
    }

    Offset fourthIndexSegmentStartOffset = referenceIndex.lastKey();
    Offset thirdIndexSegmentStartOffset = referenceIndex.lowerKey(fourthIndexSegmentStartOffset);
    // Fifth Index Segment
    // 1 PUT entry
    addPutEntries(1, CuratedLogIndexState.PUT_RECORD_SIZE, Utils.Infinite_Time);
    // 1 DELETE for a PUT in each of the third and fourth segments
    idToDelete = getIdToDeleteFromIndexSegment(thirdIndexSegmentStartOffset);
    addDeleteEntry(idToDelete);
    idToDelete = getIdToDeleteFromIndexSegment(fourthIndexSegmentStartOffset);
    addDeleteEntry(idToDelete);
    // 1 DELETE for the PUT in the same segment
    idToDelete = getIdToDeleteFromIndexSegment(referenceIndex.lastKey());
    addDeleteEntry(idToDelete);
    // 1 DELETE for a PUT entry that does not exist
    MockId uniqueId = getUniqueId();
    addDeleteEntry(uniqueId,
        new MessageInfo(uniqueId, Integer.MAX_VALUE, Utils.Infinite_Time, Utils.getRandomShort(TestUtils.RANDOM),
            Utils.getRandomShort(TestUtils.RANDOM), time.milliseconds()));
    // 1 PUT entry that spans the rest of the data in the segment
    long size = sizeToMakeIndexEntriesFor - index.getCurrentEndOffset().getOffset();
    addPutEntries(1, size, Utils.Infinite_Time);
    assertEquals("Incorrect log segment count", expectedLogSegmentCount, index.getLogSegmentCount());
  }

  /**
   * Verifies that the state in {@link PersistentIndex} is the same as the one in {@link #referenceIndex}.
   * @param isLogSegmented {@code true} if segmented. {@code false} otherwise.
   * @throws IOException
   * @throws StoreException
   */
  private void verifyState(boolean isLogSegmented) throws IOException, StoreException {
    verifyRealIndexSanity();
    assertEquals("Incorrect log segment count", isLogSegmented ? 3 : 1, index.getLogSegmentCount());
    NavigableMap<Offset, IndexSegment> realIndex = index.getIndexSegments();
    assertEquals("Number of index segments does not match expected", referenceIndex.size(), realIndex.size());
    Map.Entry<Offset, IndexSegment> realIndexEntry = realIndex.firstEntry();
    for (Map.Entry<Offset, TreeMap<MockId, IndexValue>> referenceIndexEntry : referenceIndex.entrySet()) {
      assertEquals("Offset of index segment does not match expected", referenceIndexEntry.getKey(),
          realIndexEntry.getKey());
      TreeMap<MockId, IndexValue> referenceIndexSegment = referenceIndexEntry.getValue();
      IndexSegment realIndexSegment = realIndexEntry.getValue();
      List<MessageInfo> messageInfos = new ArrayList<>();
      assertTrue("There should have been entries returned from the index segment",
          realIndexSegment.getEntriesSince(null, new FindEntriesCondition(Long.MAX_VALUE), messageInfos,
              new AtomicLong(0)));
      assertEquals("Size of index segment differs from expected", referenceIndexSegment.size(), messageInfos.size());
      for (Map.Entry<MockId, IndexValue> referenceIndexSegmentEntry : referenceIndexSegment.entrySet()) {
        IndexValue value = realIndexSegment.find(referenceIndexSegmentEntry.getKey());
        IndexValue referenceValue = referenceIndexSegmentEntry.getValue();
        assertEquals("Offset does not match", referenceValue.getOffset(), value.getOffset());
        assertEquals("ExpiresAtMs does not match", referenceValue.getExpiresAtMs(), value.getExpiresAtMs());
        assertEquals("Size does not match", referenceValue.getSize(), value.getSize());
        assertEquals("Account ID does not match", referenceValue.getAccountId(), value.getAccountId());
        assertEquals("Container ID does not match", referenceValue.getContainerId(), value.getContainerId());
        assertEquals("Original message offset does not match", referenceValue.getOriginalMessageOffset(),
            value.getOriginalMessageOffset());
        assertEquals("Flags do not match", referenceValue.getFlags(), value.getFlags());
        if (index.hardDeleter.enabled.get() && !deletedKeys.contains(referenceIndexSegmentEntry.getKey())) {
          assertEquals("Operation time does not match", referenceValue.getOperationTimeInMs(),
              value.getOperationTimeInMs());
          assertEquals("Value from IndexSegment does not match expected", referenceValue.getBytes(), value.getBytes());
        }
      }
      realIndexEntry = realIndex.higherEntry(realIndexEntry.getKey());
    }
    assertNull("There should no more index segments left", realIndexEntry);
    // all the elements in the last segment should be in the journal
    assertNotNull("There is no offset in the log that corresponds to the last index segment start offset",
        logOrder.floorEntry(referenceIndex.lastKey()));
    Map.Entry<Offset, Pair<MockId, LogEntry>> logEntry = logOrder.floorEntry(referenceIndex.lastKey());
    List<JournalEntry> entries = index.journal.getEntriesSince(referenceIndex.lastKey(), true);
    for (JournalEntry entry : entries) {
      assertNotNull("There are no more entries in the reference log but there are entries in the journal", logEntry);
      assertEquals("Offset in journal not as expected", logEntry.getKey(), entry.getOffset());
      assertEquals("Key in journal not as expected", logEntry.getValue().getFirst(), entry.getKey());
      logEntry = logOrder.higherEntry(logEntry.getKey());
    }
    assertNull("There should be no more entries in the reference log", logEntry);
  }

  /**
   * Marks {@code id} as deleted.
   * @param id the {@link MockId} to mark as deleted.
   */
  private void markAsDeleted(MockId id) {
    deletedKeys.add(id);
    liveKeys.remove(id);
  }

  /**
   * Given an offset, generates the start offset of the index segment that the record at that offset has to go to.
   * <p/>
   * Use only for the latest record - does not work for offsets that are below the current index end offset.
   * @param recordOffset the offset of the record being added to the index.
   * @return the index segment start offset of the index segment that the record belongs to.
   */
  private Offset generateReferenceIndexSegmentStartOffset(Offset recordOffset) {
    if (referenceIndex.size() == 0) {
      return recordOffset;
    }

    Map.Entry<Offset, TreeMap<MockId, IndexValue>> lastEntry = referenceIndex.lastEntry();
    Offset indexSegmentStartOffset = lastEntry.getKey();
    if (!indexSegmentStartOffset.getName().equals(recordOffset.getName())
        || lastEntry.getValue().size() == CuratedLogIndexState.MAX_IN_MEM_ELEMENTS) {
      indexSegmentStartOffset = recordOffset;
    }
    return indexSegmentStartOffset;
  }

  /**
   * Gets all the valid index entries (taking into account different reference times) in the index segment with start
   * offset {@code indexSegmentStartOffset}.
   * @param indexSegmentStartOffset the start offset of the {@link IndexSegment} from which valid index entries are
   *                                required.
   * @param deleteReferenceTimeMs the reference time in ms until which deletes are relevant.
   * @param expiryReferenceTimeMs the reference time in ms until which expirations are relevant.
   * @return all the valid index entries valid in the index segment with start offset {@code indexSegmentStartOffset}.
   */
  List<IndexEntry> getValidIndexEntriesForIndexSegment(Offset indexSegmentStartOffset, long deleteReferenceTimeMs,
      long expiryReferenceTimeMs) {
    List<IndexEntry> validEntries = new ArrayList<>();
    if (referenceIndex.containsKey(indexSegmentStartOffset)) {
      for (Map.Entry<MockId, IndexValue> indexSegmentEntry : referenceIndex.get(indexSegmentStartOffset).entrySet()) {
        MockId key = indexSegmentEntry.getKey();
        IndexValue value = indexSegmentEntry.getValue();
        if (value.isFlagSet(IndexValue.Flags.Delete_Index)) {
          // delete record is always valid
          validEntries.add(new IndexEntry(key, value));
          if (value.getOriginalMessageOffset() != IndexValue.UNKNOWN_ORIGINAL_MESSAGE_OFFSET
              && value.getOriginalMessageOffset() != value.getOffset().getOffset()
              && value.getOriginalMessageOffset() >= indexSegmentStartOffset.getOffset() && !isDeletedAt(key,
              deleteReferenceTimeMs) && !isExpiredAt(key, expiryReferenceTimeMs)) {
            // delete is irrelevant but it's in the same index segment as the put and the put is still valid
            validEntries.add(new IndexEntry(key, allKeys.get(key).getFirst()));
          }
        } else if (!isExpiredAt(key, expiryReferenceTimeMs)) {
          // unexpired
          if (!deletedKeys.contains(key)) {
            // non expired, non deleted PUT
            validEntries.add(new IndexEntry(key, value));
          } else if (!isDeletedAt(key, deleteReferenceTimeMs)) {
            // delete does not count
            validEntries.add(new IndexEntry(key, value));
          }
        }
      }
    }
    return validEntries;
  }

  /**
   * Mock implementation of {@link MessageStoreHardDelete} that returns {@link MessageInfo} appropriately and
   * zeroes out a well defined section of any offered blobs.
   */
  private class MockMessageStoreHardDelete implements MessageStoreHardDelete {

    @Override
    public Iterator<HardDeleteInfo> getHardDeleteMessages(MessageReadSet readSet, StoreKeyFactory factory,
        List<byte[]> recoveryInfoList) {
      /*
       * Returns hard delete messages that zero out well known parts of the offered blobs.
       */
      class MockMessageStoreHardDeleteIterator implements Iterator<HardDeleteInfo> {
        private final MessageReadSet readSet;
        private int count = 0;

        private MockMessageStoreHardDeleteIterator(MessageReadSet readSet) {
          this.readSet = readSet;
        }

        @Override
        public boolean hasNext() {
          return count < readSet.count();
        }

        @Override
        public HardDeleteInfo next() {
          if (!hasNext()) {
            throw new NoSuchElementException();
          }
          count++;
          long size = readSet.sizeInBytes(count - 1) - CuratedLogIndexState.HARD_DELETE_START_OFFSET
              - CuratedLogIndexState.HARD_DELETE_LAST_PART_SIZE;
          ByteBuffer buf = ByteBuffer.allocate((int) size);
          Arrays.fill(buf.array(), (byte) 0);
          ByteBufferInputStream stream = new ByteBufferInputStream(buf);
          ReadableByteChannel channel = Channels.newChannel(stream);
          return new HardDeleteInfo(channel, buf.capacity(), CuratedLogIndexState.HARD_DELETE_START_OFFSET,
              CuratedLogIndexState.RECOVERY_INFO);
        }

        @Override
        public void remove() {
          throw new UnsupportedOperationException();
        }
      }

      return new MockMessageStoreHardDeleteIterator(readSet);
    }

    @Override
    public MessageInfo getMessageInfo(Read read, long offset, StoreKeyFactory factory) {
      String segmentName = ((LogSegment) read).getName();
      Pair<MockId, LogEntry> idAndValue = logOrder.get(new Offset(segmentName, offset));
      IndexValue value = idAndValue.getSecond().indexValue;
      return new MessageInfo(idAndValue.getFirst(), value.getSize(), value.getExpiresAtMs(), value.getAccountId(),
          value.getContainerId(), value.getOperationTimeInMs());
    }
  }

  /**
   * Represents a reference to an entry in the {@link Log}.
   */
  static class LogEntry {
    final byte[] buffer;
    final IndexValue indexValue;

    /**
     * @param buffer the data in the {@link Log}.
     * @param indexValue the {@link IndexValue} that was generated.
     */
    LogEntry(byte[] buffer, IndexValue indexValue) {
      this.buffer = buffer;
      this.indexValue = indexValue;
    }
  }
}<|MERGE_RESOLUTION|>--- conflicted
+++ resolved
@@ -168,14 +168,9 @@
     this.tempDir = tempDir;
     tempDirStr = tempDir.getAbsolutePath();
     long segmentCapacity = isLogSegmented ? CuratedLogIndexState.SEGMENT_CAPACITY : CuratedLogIndexState.LOG_CAPACITY;
-<<<<<<< HEAD
-    metrics = new StoreMetrics(tempDirStr, metricRegistry, new AggregatedStoreMetrics(metricRegistry));
+    metrics = new StoreMetrics(metricRegistry);
     log = new Log(tempDirStr, CuratedLogIndexState.LOG_CAPACITY, segmentCapacity,
         StoreTestUtils.DEFAULT_DISK_SPACE_ALLOCATOR, metrics);
-=======
-    metrics = new StoreMetrics(metricRegistry);
-    log = new Log(tempDirStr, CuratedLogIndexState.LOG_CAPACITY, segmentCapacity, metrics);
->>>>>>> 799f01c5
     properties.put("store.index.max.number.of.inmem.elements",
         Integer.toString(CuratedLogIndexState.MAX_IN_MEM_ELEMENTS));
     properties.put("store.enable.hard.delete", Boolean.toString(hardDeleteEnabled));
