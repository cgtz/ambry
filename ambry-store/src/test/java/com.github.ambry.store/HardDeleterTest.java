/**
 * Copyright 2016 LinkedIn Corp. All rights reserved.
 *
 * Licensed under the Apache License, Version 2.0 (the "License");
 * you may not use this file except in compliance with the License.
 * You may obtain a copy of the License at
 *
 * http://www.apache.org/licenses/LICENSE-2.0
 *
 * Unless required by applicable law or agreed to in writing, software
 * distributed under the License is distributed on an "AS IS" BASIS,
 * WITHOUT WARRANTIES OR CONDITIONS OF ANY KIND, either express or implied.
 */
package com.github.ambry.store;

import com.codahale.metrics.MetricRegistry;
import com.github.ambry.config.StoreConfig;
import com.github.ambry.config.VerifiableProperties;
import com.github.ambry.utils.ByteBufferInputStream;
import com.github.ambry.utils.MockTime;
import com.github.ambry.utils.SystemTime;
import com.github.ambry.utils.TestUtils;
import com.github.ambry.utils.Time;
import com.github.ambry.utils.Utils;
import java.io.File;
import java.io.IOException;
import java.nio.ByteBuffer;
import java.nio.channels.Channels;
import java.nio.channels.ReadableByteChannel;
import java.util.Arrays;
import java.util.HashMap;
import java.util.Iterator;
import java.util.List;
import java.util.NoSuchElementException;
import java.util.Properties;
import java.util.UUID;
import java.util.concurrent.ScheduledExecutorService;
import java.util.concurrent.TimeUnit;
import org.junit.After;
import org.junit.Assert;
import org.junit.Before;
import org.junit.Test;

import static org.junit.Assert.*;


/**
 * Tests for {@link HardDeleter}.
 */
public class HardDeleterTest {

  private class HardDeleteTestHelper implements MessageStoreHardDelete {
    private long nextOffset;
    private long sizeOfEntry;
    private MockIndex index;
    private Log log;
    private String logSegmentName;
    HashMap<Long, MessageInfo> offsetMap;

    HardDeleteTestHelper(long offset, long size) {
      nextOffset = offset;
      sizeOfEntry = size;
      offsetMap = new HashMap<>();
    }

    void setIndex(MockIndex index, Log log) {
      this.index = index;
      this.log = log;
      logSegmentName = log.getFirstSegment().getName();
    }

    void add(MockId id) throws IOException, StoreException {
      Offset offset = new Offset(logSegmentName, nextOffset);
      short acccountId = Utils.getRandomShort(TestUtils.RANDOM);
      short containerId = Utils.getRandomShort(TestUtils.RANDOM);
      IndexValue indexValue =
          new IndexValue(sizeOfEntry, offset, IndexValue.FLAGS_DEFAULT_VALUE, 12345, time.milliseconds(), acccountId,
              containerId);
      index.addToIndex(new IndexEntry(id, indexValue),
          new FileSpan(offset, new Offset(logSegmentName, nextOffset + sizeOfEntry)));
      ByteBuffer byteBuffer = ByteBuffer.allocate((int) sizeOfEntry);
      log.appendFrom(byteBuffer);
      offsetMap.put(nextOffset, new MessageInfo(id, sizeOfEntry, acccountId, containerId, time.milliseconds()));
      nextOffset += sizeOfEntry;
    }

    void delete(MockId id) throws IOException, StoreException {
      Offset offset = new Offset(logSegmentName, nextOffset);
      index.markAsDeleted(id, new FileSpan(offset, new Offset(logSegmentName, nextOffset + sizeOfEntry)),
          time.milliseconds());
      ByteBuffer byteBuffer = ByteBuffer.allocate((int) sizeOfEntry);
      log.appendFrom(byteBuffer);
      nextOffset += sizeOfEntry;
    }

    @Override
    public Iterator<HardDeleteInfo> getHardDeleteMessages(MessageReadSet readSet, StoreKeyFactory factory,
        List<byte[]> recoveryInfoList) {
      class MockMessageStoreHardDeleteIterator implements Iterator<HardDeleteInfo> {
        int count;
        MessageReadSet readSet;

        MockMessageStoreHardDeleteIterator(MessageReadSet readSet) {
          this.readSet = readSet;
          this.count = readSet.count();
        }

        @Override
        public boolean hasNext() {
          return count > 0;
        }

        @Override
        public HardDeleteInfo next() {
          if (!hasNext()) {
            throw new NoSuchElementException();
          }
          --count;
          ByteBuffer buf = ByteBuffer.allocate((int) sizeOfEntry);
          byte[] recoveryInfo = new byte[100];
          Arrays.fill(recoveryInfo, (byte) 0);
          ByteBufferInputStream stream = new ByteBufferInputStream(buf);
          ReadableByteChannel channel = Channels.newChannel(stream);
          HardDeleteInfo hardDeleteInfo = new HardDeleteInfo(channel, 100, 100, recoveryInfo);
          return hardDeleteInfo;
        }

        @Override
        public void remove() {
          throw new UnsupportedOperationException();
        }
      }

      return new MockMessageStoreHardDeleteIterator(readSet);
    }

    @Override
    public MessageInfo getMessageInfo(Read read, long offset, StoreKeyFactory factory) {
      return offsetMap.get(offset);
    }
  }

  private MockIndex index = null;
  private HardDeleteTestHelper helper = null;
  private MockTime time = null;
  private ScheduledExecutorService scheduler;
  private Log log;

  @Before
  public void setup() throws Exception {
    File rootDirectory = StoreTestUtils.createTempDirectory("ambry");
    File indexFile = new File(rootDirectory.getAbsolutePath());
    for (File c : indexFile.listFiles()) {
      c.delete();
    }
    scheduler = Utils.newScheduler(1, false);
    MetricRegistry metricRegistry = new MetricRegistry();
<<<<<<< HEAD
    StoreMetrics metrics =
        new StoreMetrics(rootDirectory.getAbsolutePath(), metricRegistry, new AggregatedStoreMetrics(metricRegistry));
    log = new Log(rootDirectory.getAbsolutePath(), 10000, 10000, StoreTestUtils.DEFAULT_DISK_SPACE_ALLOCATOR, metrics);
=======
    StoreMetrics metrics = new StoreMetrics(metricRegistry);
    log = new Log(rootDirectory.getAbsolutePath(), 10000, 10000, metrics);
>>>>>>> 799f01c5
    Properties props = new Properties();
    // the test will set the tokens, so disable the index persistor.
    props.setProperty("store.data.flush.interval.seconds", "3600");
    props.setProperty("store.deleted.message.retention.days", "1");
    props.setProperty("store.index.max.number.of.inmem.elements", "2");
    // the following determines the number of entries that will be fetched at most. We need this to test the
    // case where the endToken does not reach the journal.
    props.setProperty("store.cleanup.operations.bytes.per.sec", "40");
    StoreConfig config = new StoreConfig(new VerifiableProperties(props));
    StoreKeyFactory factory = Utils.getObj("com.github.ambry.store.MockIdFactory");
    time = new MockTime(SystemTime.getInstance().milliseconds());

    helper = new HardDeleteTestHelper(0, 200);
    index = new MockIndex(rootDirectory.getAbsolutePath(), scheduler, log, config, factory, helper, time,
        UUID.randomUUID());
    helper.setIndex(index, log);
    // Setting this below will not enable the hard delete thread. This being a unit test, the methods
    // are going to be called directly. We simply want to set the enabled flag to avoid those methods
    // from bailing out prematurely.
    index.setHardDeleteRunningStatus(true);
  }

  @After
  public void cleanup() throws StoreException, IOException {
    scheduler.shutdown();
    index.close();
    log.close();
  }

  @Test
  public void testHardDelete() {
    // Create a mock index with regular log.
    // perform puts to the index.
    // perform deletes to the index.
    // call hardDelete() explicitly (set the thread frequency time to a large number if required) -
    // that will do findDeleted, prune and performHardDelete()
    // perform will need a messageStoreHardDelete implementation that just returns something
    // that will be written back. - need to implement that.
    // disable index persistor if that can be done.
    // call persist cleanup token and close the index. Reopen it to execute recovery path.
    // perform hard deletes upto some point.
    // perform more deletes.
    // do recovery.
    try {
      MockId blobId01 = new MockId("id01");
      MockId blobId02 = new MockId("id02");
      MockId blobId03 = new MockId("id03");
      MockId blobId04 = new MockId("id04");
      MockId blobId05 = new MockId("id05");
      MockId blobId06 = new MockId("id06");
      MockId blobId07 = new MockId("id07");
      MockId blobId08 = new MockId("id08");
      MockId blobId09 = new MockId("id09");
      MockId blobId10 = new MockId("id10");

      helper.add(blobId01);
      helper.add(blobId02);
      helper.add(blobId03);
      helper.add(blobId04);

      helper.delete(blobId03);

      helper.add(blobId05);
      helper.add(blobId06);
      helper.add(blobId07);

      helper.delete(blobId02);
      helper.delete(blobId06);

      helper.add(blobId08);
      helper.add(blobId09);
      helper.add(blobId10);

      helper.delete(blobId10);
      helper.delete(blobId01);
      helper.delete(blobId08);

      // Let enough time to pass so that the above records become eligible for hard deletes.
      time.sleep(TimeUnit.DAYS.toMillis(2));

      for (int i = 0; i < 3; i++) {
        assertEquals("There should have been no progress reported for hard deletes", 0, index.getHardDeleteProgress());
        // The first * shows where startTokenSafeToPersist is
        // The second * shows where startToken/endToken are before the operations.
        // Note since we are only depicting values before and after hardDelete() is done, startToken and endToken
        // will be the same.

        // indexes: **[1 2] [3 4] [3d 5] [6 7] [2d 6d] [8 9] [1d 10d] [8]
        // journal:                                       [10 10d 1d 8]
        boolean tokenMovedForward = index.hardDelete();
        Assert.assertTrue(tokenMovedForward);
        // startToken = endToken = 2.

        // call into the log flush hooks so that startTokenSafeToPersist = startToken = 2.
        index.persistAndAdvanceStartTokenSafeToPersist();

        // indexes: [1 2**] [3 4] [3d 5] [6 7] [2d 6d] [8 9] [1d 10d] [8]
        // journal:                                       [10 10d 1d 8]
        tokenMovedForward = index.hardDelete();
        Assert.assertTrue(tokenMovedForward);
        // startToken = endToken = 4.

        // indexes: [1 2*] [3 4*] [3d 5] [6 7] [2d 6d] [8 9] [1d 10d] [8]
        // journal:                                       [10 10d 1d 8]
        tokenMovedForward = index.hardDelete();
        Assert.assertTrue(tokenMovedForward);
        // startToken = 5, endToken = 5, startTokenSafeToPersist = 2

        // indexes: [1 2*] [3 4] [3d 5*] [6 7] [2d 6d] [8 9] [1d 10d] [8]
        // journal:                                       [10 10d 1d 8]
        index.persistAndAdvanceStartTokenSafeToPersist();
        tokenMovedForward = index.hardDelete();
        Assert.assertTrue(tokenMovedForward);
        // startToken = 7, endToken = 7, starttokenSafeToPersist = 5
        // 3d just got pruned.

        // indexes: [1 2] [3 4] [3d 5*] [6 7*] [2d 6d] [8 9] [1d 10d] [8]
        // journal:                                       [10 10d 1d 8]
        tokenMovedForward = index.hardDelete();
        Assert.assertTrue(tokenMovedForward);

        // indexes: [1 2] [3 4] [3d 5*] [6 7] [2d 6d*] [8 9] [1d 10d] [8]
        // journal:                                       [10 10d 1d 8]
        tokenMovedForward = index.hardDelete();
        Assert.assertTrue(tokenMovedForward);

        // indexes: [1 2] [3 4] [3d 5*] [6 7] [2d 6d] [8 9*] [1d 10d] [8]
        // journal:                                       [10 10d 1d 8]
        index.persistAndAdvanceStartTokenSafeToPersist();
        tokenMovedForward = index.hardDelete();
        Assert.assertTrue(tokenMovedForward);

        // indexes: [1 2] [3 4] [3d 5] [6 7] [2d 6d] [8 9*] [1d 10d] [8]
        // journal:                                       [10 10d* 1d 8]

        tokenMovedForward = index.hardDelete();
        Assert.assertTrue(tokenMovedForward);

        // indexes: [1 2] [3 4] [3d 5] [6 7] [2d 6d] [8 9*] [1d 10d] [8]
        // journal:                                       [10 10d 1d 8*]
        // All caught up, so token should not have moved forward.
        tokenMovedForward = index.hardDelete();
        Assert.assertFalse(tokenMovedForward);

        index.persistAndAdvanceStartTokenSafeToPersist();

        // directly prune the recovery range completely (which should happen since we flushed till the endToken).
        index.pruneHardDeleteRecoveryRange();

        // Test recovery - this tests reading from the persisted token, filling up the hard delete recovery range and
        // then actually redoing the hard deletes on the range.
        index.performHardDeleteRecovery();

        // reset the internal tokens
        index.resetHardDeleterTokens();
      }
      index.close();
    } catch (Exception e) {
      e.printStackTrace();
      assertEquals(false, true);
    }
  }

  private class MockIndex extends PersistentIndex {

    MockIndex(String datadir, ScheduledExecutorService scheduler, Log log, StoreConfig config, StoreKeyFactory factory,
        MessageStoreHardDelete messageStoreHardDelete, Time time, UUID incarnationId) throws StoreException {
      super(datadir, datadir, scheduler, log, config, factory, new DummyMessageStoreRecovery(), messageStoreHardDelete,
          new DiskIOScheduler(null), new StoreMetrics(new MetricRegistry()), time, new UUID(1, 1), incarnationId);
    }

    /**
     * Always returns a {@link StoreFindToken.Type#Uninitialized} token.
     * @param token the {@link StoreFindToken} to revalidate.
     * @return a {@link StoreFindToken.Type#Uninitialized} token.
     */
    @Override
    FindToken revalidateFindToken(FindToken token) {
      return new StoreFindToken();
    }

    long getHardDeleteProgress() {
      return index.hardDeleter.getProgress();
    }

    void setHardDeleteRunningStatus(boolean status) {
      hardDeleter.enabled.set(status);
    }

    boolean hardDelete() throws StoreException {
      return hardDeleter.hardDelete();
    }

    void persistAndAdvanceStartTokenSafeToPersist() {
      hardDeleter.preLogFlush();
      // no flushing to do.
      hardDeleter.postLogFlush();
    }

    void pruneHardDeleteRecoveryRange() {
      hardDeleter.pruneHardDeleteRecoveryRange();
    }

    void performHardDeleteRecovery() throws StoreException {
      hardDeleter.performRecovery();
    }

    void resetHardDeleterTokens() throws InterruptedException, IOException, StoreException {
      hardDeleter.pause();
      hardDeleter.resume();
    }
  }
}
<|MERGE_RESOLUTION|>--- conflicted
+++ resolved
@@ -155,14 +155,8 @@
     }
     scheduler = Utils.newScheduler(1, false);
     MetricRegistry metricRegistry = new MetricRegistry();
-<<<<<<< HEAD
-    StoreMetrics metrics =
-        new StoreMetrics(rootDirectory.getAbsolutePath(), metricRegistry, new AggregatedStoreMetrics(metricRegistry));
+    StoreMetrics metrics = new StoreMetrics(metricRegistry);
     log = new Log(rootDirectory.getAbsolutePath(), 10000, 10000, StoreTestUtils.DEFAULT_DISK_SPACE_ALLOCATOR, metrics);
-=======
-    StoreMetrics metrics = new StoreMetrics(metricRegistry);
-    log = new Log(rootDirectory.getAbsolutePath(), 10000, 10000, metrics);
->>>>>>> 799f01c5
     Properties props = new Properties();
     // the test will set the tokens, so disable the index persistor.
     props.setProperty("store.data.flush.interval.seconds", "3600");
