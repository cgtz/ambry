/**
 * Copyright 2016 LinkedIn Corp. All rights reserved.
 *
 * Licensed under the Apache License, Version 2.0 (the "License");
 * you may not use this file except in compliance with the License.
 * You may obtain a copy of the License at
 *
 * http://www.apache.org/licenses/LICENSE-2.0
 *
 * Unless required by applicable law or agreed to in writing, software
 * distributed under the License is distributed on an "AS IS" BASIS,
 * WITHOUT WARRANTIES OR CONDITIONS OF ANY KIND, either express or implied.
 */
package com.github.ambry.store;

import com.codahale.metrics.MetricRegistry;
import com.github.ambry.config.StoreConfig;
import com.github.ambry.config.VerifiableProperties;
import com.github.ambry.utils.ByteBufferInputStream;
import com.github.ambry.utils.ByteBufferOutputStream;
import com.github.ambry.utils.MockTime;
import com.github.ambry.utils.Pair;
import com.github.ambry.utils.TestUtils;
import com.github.ambry.utils.Time;
import com.github.ambry.utils.Utils;
import com.github.ambry.utils.UtilsTest;
import java.io.File;
import java.io.IOException;
import java.nio.ByteBuffer;
import java.nio.channels.Channels;
import java.nio.channels.WritableByteChannel;
import java.util.ArrayList;
import java.util.Arrays;
import java.util.Collections;
import java.util.EnumSet;
import java.util.HashSet;
import java.util.Iterator;
import java.util.List;
import java.util.Map;
import java.util.Properties;
import java.util.Random;
import java.util.Set;
import java.util.concurrent.Callable;
import java.util.concurrent.ConcurrentHashMap;
import java.util.concurrent.ExecutionException;
import java.util.concurrent.ExecutorService;
import java.util.concurrent.Executors;
import java.util.concurrent.Future;
import java.util.concurrent.ScheduledExecutorService;
import java.util.concurrent.TimeUnit;
import org.junit.After;
import org.junit.Test;
import org.junit.runner.RunWith;
import org.junit.runners.Parameterized;

import static org.junit.Assert.*;


/**
 * Tests for {@link BlobStore}. Tests both segmented and non segmented log use cases.
 */
@RunWith(Parameterized.class)
public class BlobStoreTest {
  private static final StoreKeyFactory STORE_KEY_FACTORY;

  static {
    try {
      STORE_KEY_FACTORY = Utils.getObj("com.github.ambry.store.MockIdFactory");
    } catch (Exception e) {
      throw new IllegalStateException(e);
    }
  }

  // setupTestState() is coupled to these numbers. Changing them *will* cause setting test state or tests to fail.
  private static final long LOG_CAPACITY = 10000;
  private static final long SEGMENT_CAPACITY = 2000;
  private static final int MAX_IN_MEM_ELEMENTS = 5;
  // deliberately do not divide the capacities perfectly.
  private static final int PUT_RECORD_SIZE = 53;
  private static final int DELETE_RECORD_SIZE = 29;

  private final Random random = new Random();

  /**
   * A mock implementation of {@link MessageWriteSet} to help write to the {@link BlobStore}
   */
  private static class MockMessageWriteSet implements MessageWriteSet {
    final List<ByteBuffer> buffers;
    final List<MessageInfo> infos;

    MockMessageWriteSet(List<MessageInfo> infos, List<ByteBuffer> buffers) {
      this.infos = infos;
      this.buffers = buffers;
    }

    @Override
    public long writeTo(Write writeChannel) throws IOException {
      long sizeWritten = 0;
      for (ByteBuffer buffer : buffers) {
        sizeWritten += buffer.remaining();
        writeChannel.appendFrom(Channels.newChannel(new ByteBufferInputStream(buffer)), buffer.remaining());
      }
      return sizeWritten;
    }

    @Override
    public List<MessageInfo> getMessageSetInfo() {
      return infos;
    }
  }

  /**
   * A mock implementation of {@link MessageStoreHardDelete} that can be set to return {@link MessageInfo} for a
   * particular {@link MockId}.
   */
  private static class MockMessageStoreHardDelete implements MessageStoreHardDelete {
    private MessageInfo messageInfo = null;

    @Override
    public Iterator<HardDeleteInfo> getHardDeleteMessages(MessageReadSet readSet, StoreKeyFactory factory,
        List<byte[]> recoveryInfoList) throws IOException {
      throw new UnsupportedOperationException();
    }

    @Override
    public MessageInfo getMessageInfo(Read read, long offset, StoreKeyFactory factory) throws IOException {
      return messageInfo;
    }

    void setMessageInfo(MessageInfo messageInfo) {
      this.messageInfo = messageInfo;
    }
  }

  /**
   * An abstraction to unify and contains the results from the {@link Putter}, {@link Getter} and {@link Deleter}
   */
  private static class CallableResult {
    // Will be non-null only for PUT.
    final MockId id;
    // Will be non-null only for GET.
    final StoreInfo storeInfo;

    CallableResult(MockId id, StoreInfo storeInfo) {
      this.id = id;
      this.storeInfo = storeInfo;
    }
  }

  // a static instance to return for Deleter::call().
  private static final CallableResult EMPTY_RESULT = new CallableResult(null, null);

  /**
   * Puts a blob and returns the {@link MockId} associated with it.
   */
  private class Putter implements Callable<CallableResult> {

    @Override
    public CallableResult call() throws Exception {
      return new CallableResult(put(1, PUT_RECORD_SIZE, Utils.Infinite_Time).get(0), null);
    }
  }

  /**
   * Gets a blob by returning the {@link StoreInfo} associated with it.
   */
  private class Getter implements Callable<CallableResult> {
    final MockId id;
    final EnumSet<StoreGetOptions> storeGetOptions;

    /**
     * @param id the {@link MockId} of the blob to GET
     * @param storeGetOptions options for the GET.
     */
    Getter(MockId id, EnumSet<StoreGetOptions> storeGetOptions) {
      this.id = id;
      this.storeGetOptions = storeGetOptions;
    }

    @Override
    public CallableResult call() throws Exception {
      return new CallableResult(null, store.get(Collections.singletonList(id), storeGetOptions));
    }
  }

  /**
   * Deletes a blob.
   */
  private class Deleter implements Callable<CallableResult> {

    final MockId id;

    /**
     * @param id the {@link MockId} to delete.
     */
    Deleter(MockId id) {
      this.id = id;
    }

    @Override
    public CallableResult call() throws Exception {
      delete(id);
      return EMPTY_RESULT;
    }
  }

  // used by getUniqueId() to make sure keys are never regenerated in a single test run.
  private final Set<MockId> generatedKeys = Collections.newSetFromMap(new ConcurrentHashMap<MockId, Boolean>());
  // A map of all the keys. The key is the MockId and the value is a Pair that contains the metadata and data of the
  // message.
  private final Map<MockId, Pair<MessageInfo, ByteBuffer>> allKeys = new ConcurrentHashMap<>();
  // A list of keys grouped by the log segment that they belong to
  private final List<Set<MockId>> idsByLogSegment = new ArrayList<>();
  // Set of all deleted keys
  private final Set<MockId> deletedKeys = Collections.newSetFromMap(new ConcurrentHashMap<MockId, Boolean>());
  // Set of all expired keys
  private final Set<MockId> expiredKeys = Collections.newSetFromMap(new ConcurrentHashMap<MockId, Boolean>());
  // Set of all keys that are not deleted/expired
  private final Set<MockId> liveKeys = Collections.newSetFromMap(new ConcurrentHashMap<MockId, Boolean>());

  // Indicates whether the log is segmented
  private final boolean isLogSegmented;
  // Variables that represent the folder where the data resides
  private final File tempDir;
  private final String tempDirStr;
  // the time instance that will be used in the index
  private final Time time = new MockTime();

  private final String storeId = UtilsTest.getRandomString(10);
  private final DiskIOScheduler diskIOScheduler = new DiskIOScheduler(null);
  private final DiskSpaceAllocator diskSpaceAllocator = StoreTestUtils.DEFAULT_DISK_SPACE_ALLOCATOR;
  private final ScheduledExecutorService scheduler = Utils.newScheduler(1, false);
  private final ScheduledExecutorService storeStatsScheduler = Utils.newScheduler(1, false);
  private final Properties properties = new Properties();

  // The BlobStore instance
  private BlobStore store;
  // The MessageStoreRecovery that is used with the BlobStore
  private MessageStoreRecovery recovery = new DummyMessageStoreRecovery();
  // The MessageStoreHardDelete that is used with the BlobStore
  private MessageStoreHardDelete hardDelete = new MockMessageStoreHardDelete();
  // The MetricRegistry that is used with the index
  private MetricRegistry metricRegistry;

  /**
   * Running for both segmented and non-segmented log.
   * @return an array with both {@code false} and {@code true}.
   */
  @Parameterized.Parameters
  public static List<Object[]> data() {
    return Arrays.asList(new Object[][]{{false}, {true}});
  }

  /**
   * Creates a temporary directory and sets up some test state.
   * @throws InterruptedException
   * @throws IOException
   * @throws StoreException
   */
  public BlobStoreTest(boolean isLogSegmented) throws InterruptedException, IOException, StoreException {
    this.isLogSegmented = isLogSegmented;
    tempDir = StoreTestUtils.createTempDirectory("storeDir-" + UtilsTest.getRandomString(10));
    tempDirStr = tempDir.getAbsolutePath();
    setupTestState();
  }

  /**
   * Releases all resources and deletes the temporary directory.
   * @throws InterruptedException
   * @throws IOException
   * @throws StoreException
   */
  @After
  public void cleanup() throws InterruptedException, IOException, StoreException {
    if (store.isStarted()) {
      store.shutdown();
    }
    scheduler.shutdown();
    assertTrue(scheduler.awaitTermination(1, TimeUnit.SECONDS));
    assertTrue(tempDir.getAbsolutePath() + " could not be deleted", StoreTestUtils.cleanDirectory(tempDir, true));
  }

  /**
   * Tests {@link BlobStore#start()} for corner cases and error cases.
   * Corner cases
   * 1. Creating a directory on first startup
   * Error cases
   * 1. Start an already started store.
   * 2. Unable to create store directory on first startup.
   * 3. Starting two stores at the same path.
   * 4. Directory not readable.
   * 5. Path is not a directory.
   * @throws IOException
   * @throws StoreException
   */
  @Test
  public void storeStartupTests() throws IOException, StoreException {
    StoreConfig config = new StoreConfig(new VerifiableProperties(properties));

    // attempt to start when store is already started fails
    verifyStartupFailure(store, StoreErrorCodes.Store_Already_Started);

    String nonExistentDir = new File(tempDir, UtilsTest.getRandomString(10)).getAbsolutePath();

    // fail if attempt to create directory fails
    String badPath = new File(nonExistentDir, UtilsTest.getRandomString(10)).getAbsolutePath();
    MetricRegistry registry = new MetricRegistry();
    StoreMetrics metrics = new StoreMetrics(registry);
    BlobStore blobStore =
<<<<<<< HEAD
        new BlobStore(storeId, config, scheduler, storeStatsScheduler, diskIOScheduler, diskSpaceAllocator, metrics,
            badPath, LOG_CAPACITY, STORE_KEY_FACTORY, recovery, hardDelete, time);
=======
        new BlobStore(storeId, config, scheduler, storeStatsScheduler, diskIOScheduler, metrics, metrics, badPath,
            LOG_CAPACITY, STORE_KEY_FACTORY, recovery, hardDelete, time);
>>>>>>> 799f01c5
    verifyStartupFailure(blobStore, StoreErrorCodes.Initialization_Error);

    // create directory if it does not exist
    registry = new MetricRegistry();
<<<<<<< HEAD
    metrics = new StorageManagerMetrics(registry);
    blobStore =
        new BlobStore(storeId, config, scheduler, storeStatsScheduler, diskIOScheduler, diskSpaceAllocator, metrics,
            nonExistentDir, LOG_CAPACITY, STORE_KEY_FACTORY, recovery, hardDelete, time);
=======
    metrics = new StoreMetrics(registry);
    blobStore = new BlobStore(storeId, config, scheduler, storeStatsScheduler, diskIOScheduler, metrics, metrics,
        nonExistentDir, LOG_CAPACITY, STORE_KEY_FACTORY, recovery, hardDelete, time);
>>>>>>> 799f01c5
    verifyStartupSuccess(blobStore);
    File createdDir = new File(nonExistentDir);
    assertTrue("Directory should now exist", createdDir.exists() && createdDir.isDirectory());

    // should not be able to start two stores at the same path
    registry = new MetricRegistry();
<<<<<<< HEAD
    metrics = new StorageManagerMetrics(registry);
    blobStore =
        new BlobStore(storeId, config, scheduler, storeStatsScheduler, diskIOScheduler, diskSpaceAllocator, metrics,
            nonExistentDir, LOG_CAPACITY, STORE_KEY_FACTORY, recovery, hardDelete, time);
=======
    metrics = new StoreMetrics(registry);
    blobStore = new BlobStore(storeId, config, scheduler, storeStatsScheduler, diskIOScheduler, metrics, metrics,
        nonExistentDir, LOG_CAPACITY, STORE_KEY_FACTORY, recovery, hardDelete, time);
>>>>>>> 799f01c5
    blobStore.start();
    registry = new MetricRegistry();
    metrics = new StoreMetrics(registry);
    BlobStore secondStore =
<<<<<<< HEAD
        new BlobStore(storeId, config, scheduler, storeStatsScheduler, diskIOScheduler, diskSpaceAllocator, metrics,
=======
        new BlobStore(storeId, config, scheduler, storeStatsScheduler, diskIOScheduler, metrics, metrics,
>>>>>>> 799f01c5
            nonExistentDir, LOG_CAPACITY, STORE_KEY_FACTORY, recovery, hardDelete, time);
    verifyStartupFailure(secondStore, StoreErrorCodes.Initialization_Error);
    blobStore.shutdown();

    // fail if directory is not readable
    assertTrue("Could not set readable state to false", createdDir.setReadable(false));
    verifyStartupFailure(blobStore, StoreErrorCodes.Initialization_Error);

    assertTrue("Could not set readable state to true", createdDir.setReadable(true));
    assertTrue("Directory could not be deleted", StoreTestUtils.cleanDirectory(createdDir, true));

    // fail if provided path is not a directory
    File file = new File(tempDir, UtilsTest.getRandomString(10));
    assertTrue("Test file could not be created", file.createNewFile());
    file.deleteOnExit();
    registry = new MetricRegistry();
<<<<<<< HEAD
    metrics = new StorageManagerMetrics(registry);
    blobStore =
        new BlobStore(storeId, config, scheduler, storeStatsScheduler, diskIOScheduler, diskSpaceAllocator, metrics,
            file.getAbsolutePath(), LOG_CAPACITY, STORE_KEY_FACTORY, recovery, hardDelete, time);
=======
    metrics = new StoreMetrics(registry);
    blobStore = new BlobStore(storeId, config, scheduler, storeStatsScheduler, diskIOScheduler, metrics, metrics,
        file.getAbsolutePath(), LOG_CAPACITY, STORE_KEY_FACTORY, recovery, hardDelete, time);
>>>>>>> 799f01c5
    verifyStartupFailure(blobStore, StoreErrorCodes.Initialization_Error);
  }

  /**
   * Does a basic test by getting all the blobs that were put (and deleted) during the test setup. This implicitly tests
   * all three of PUT, GET and DELETE.
   * </p>
   * Also tests GET with different combinations of {@link StoreGetOptions}.
   * @throws InterruptedException
   * @throws IOException
   * @throws StoreException
   */
  @Test
  public void basicTest() throws InterruptedException, IOException, StoreException {
    // PUT a key that is slated to expire when time advances by 1s
    MockId addedId = put(1, PUT_RECORD_SIZE, time.seconds() + 1).get(0);
    time.sleep(2 * Time.MsPerSec);
    liveKeys.remove(addedId);
    expiredKeys.add(addedId);

    // GET of all the keys implicitly tests the PUT and DELETE.
    // live keys
    StoreInfo storeInfo = store.get(new ArrayList<>(liveKeys), EnumSet.noneOf(StoreGetOptions.class));
    checkStoreInfo(storeInfo, liveKeys);

    MockMessageStoreHardDelete hd = (MockMessageStoreHardDelete) hardDelete;
    for (MockId id : deletedKeys) {
      hd.setMessageInfo(allKeys.get(id).getFirst());

      // cannot get without StoreGetOptions
      verifyGetFailure(id, StoreErrorCodes.ID_Deleted);

      // with StoreGetOptions.Store_Include_Deleted
      storeInfo = store.get(Collections.singletonList(id), EnumSet.of(StoreGetOptions.Store_Include_Deleted));
      checkStoreInfo(storeInfo, Collections.singleton(id));

      // with all StoreGetOptions
      storeInfo = store.get(Collections.singletonList(id), EnumSet.allOf(StoreGetOptions.class));
      checkStoreInfo(storeInfo, Collections.singleton(id));
    }

    for (MockId id : expiredKeys) {
      // cannot get without StoreGetOptions
      verifyGetFailure(id, StoreErrorCodes.TTL_Expired);

      // with StoreGetOptions.Store_Include_Expired
      storeInfo = store.get(Collections.singletonList(id), EnumSet.of(StoreGetOptions.Store_Include_Expired));
      checkStoreInfo(storeInfo, Collections.singleton(id));

      // with all StoreGetOptions
      storeInfo = store.get(Collections.singletonList(id), EnumSet.allOf(StoreGetOptions.class));
      checkStoreInfo(storeInfo, Collections.singleton(id));
    }

    // should be able to delete expired blobs
    delete(addedId);

    // non existent ID has to fail
    verifyGetFailure(getUniqueId(), StoreErrorCodes.ID_Not_Found);
  }

  /**
   * Tests the case where there are many concurrent PUTs.
   * @throws Exception
   */
  @Test
  public void concurrentPutTest() throws Exception {
    int blobCount = 4000 / PUT_RECORD_SIZE + 1;
    List<Putter> putters = new ArrayList<>(blobCount);
    for (int i = 0; i < blobCount; i++) {
      putters.add(new Putter());
    }
    ExecutorService executorService = Executors.newFixedThreadPool(putters.size());
    List<Future<CallableResult>> futures = executorService.invokeAll(putters);
    verifyPutFutures(putters, futures);
  }

  /**
   * Tests the case where there are many concurrent GETs.
   * @throws Exception
   */
  @Test
  public void concurrentGetTest() throws Exception {
    int extraBlobCount = 4000 / PUT_RECORD_SIZE + 1;
    put(extraBlobCount, PUT_RECORD_SIZE, Utils.Infinite_Time);
    List<Getter> getters = new ArrayList<>(allKeys.size());
    for (MockId id : allKeys.keySet()) {
      getters.add(new Getter(id, EnumSet.noneOf(StoreGetOptions.class)));
    }
    ExecutorService executorService = Executors.newFixedThreadPool(getters.size());
    List<Future<CallableResult>> futures = executorService.invokeAll(getters);
    verifyGetFutures(getters, futures);
  }

  /**
   * Tests the case where there are many concurrent DELETEs.
   * @throws Exception
   */
  @Test
  public void concurrentDeleteTest() throws Exception {
    int extraBlobCount = 2000 / PUT_RECORD_SIZE + 1;
    put(extraBlobCount, PUT_RECORD_SIZE, Utils.Infinite_Time);
    List<Deleter> deleters = new ArrayList<>(liveKeys.size());
    for (MockId id : liveKeys) {
      deleters.add(new Deleter(id));
    }
    ExecutorService executorService = Executors.newFixedThreadPool(deleters.size());
    List<Future<CallableResult>> futures = executorService.invokeAll(deleters);
    verifyDeleteFutures(deleters, futures);
  }

  /**
   * Tests the case where there are concurrent PUTs, GETs and DELETEs.
   * @throws Exception
   */
  @Test
  public void concurrentAllTest() throws Exception {
    int putBlobCount = 1500 / PUT_RECORD_SIZE + 1;
    List<Putter> putters = new ArrayList<>(putBlobCount);
    for (int i = 0; i < putBlobCount; i++) {
      putters.add(new Putter());
    }

    List<Getter> getters = new ArrayList<>(liveKeys.size());
    for (MockId id : liveKeys) {
      getters.add(new Getter(id, EnumSet.allOf(StoreGetOptions.class)));
    }

    int deleteBlobCount = 1500 / PUT_RECORD_SIZE;
    List<MockId> idsToDelete = put(deleteBlobCount, PUT_RECORD_SIZE, Utils.Infinite_Time);
    List<Deleter> deleters = new ArrayList<>(deleteBlobCount);
    for (MockId id : idsToDelete) {
      deleters.add(new Deleter(id));
    }

    List<Callable<CallableResult>> callables = new ArrayList<Callable<CallableResult>>(putters);
    callables.addAll(getters);
    callables.addAll(deleters);

    ExecutorService executorService = Executors.newFixedThreadPool(callables.size());
    List<Future<CallableResult>> futures = executorService.invokeAll(callables);
    verifyPutFutures(putters, futures.subList(0, putters.size()));
    verifyGetFutures(getters, futures.subList(putters.size(), putters.size() + getters.size()));
    verifyDeleteFutures(deleters, futures.subList(putters.size() + getters.size(), callables.size()));
  }

  /**
   * Tests error cases for {@link BlobStore#put(MessageWriteSet)}.
   */
  @Test
  public void putErrorCasesTest() {
    // ID that exists
    // live
    verifyPutFailure(liveKeys.iterator().next(), StoreErrorCodes.Already_Exist);
    // expired
    verifyPutFailure(expiredKeys.iterator().next(), StoreErrorCodes.Already_Exist);
    // deleted
    verifyPutFailure(deletedKeys.iterator().next(), StoreErrorCodes.Already_Exist);
  }

  /**
   * Tests error cases for {@link BlobStore#delete(MessageWriteSet)}.
   */
  @Test
  public void deleteErrorCasesTest() {
    // ID that is already deleted
    verifyDeleteFailure(deletedKeys.iterator().next(), StoreErrorCodes.ID_Deleted);
    // ID that does not exist
    verifyDeleteFailure(getUniqueId(), StoreErrorCodes.ID_Not_Found);
  }

  /**
   * Test various duplicate and collision cases for {@link BlobStore#put(MessageWriteSet)}
   * @throws Exception
   */
  @Test
  public void idCollisionTest() throws Exception {
    // Populate global lists of keys and crcs.
    List<StoreKey> allMockIdList = new ArrayList<>();
    List<Long> allCrcList = new ArrayList<>();
    for (long i = 0; i < 4; i++) {
      allMockIdList.add(new MockId(Long.toString(i)));
      allCrcList.add(i);
    }

    // Put the initial two messages.
    List<StoreKey> mockIdList = Arrays.asList(allMockIdList.get(0), allMockIdList.get(1));
    List<Long> crcList = Arrays.asList(allCrcList.get(0), allCrcList.get(1));
    Set<StoreKey> missingKeysAfter = new HashSet<>(Arrays.asList(allMockIdList.get(2), allMockIdList.get(3)));
    putWithKeysAndCrcs(mockIdList, crcList);
    assertEquals(missingKeysAfter, store.findMissingKeys(allMockIdList));

    // 1. SOME_NOT_ALL_DUPLICATE - should fail.
    // first one duplicate, second one absent.
    mockIdList = Arrays.asList(allMockIdList.get(0), allMockIdList.get(2));
    crcList = Arrays.asList(allCrcList.get(0), allCrcList.get(2));
    try {
      putWithKeysAndCrcs(mockIdList, crcList);
      fail("Put should fail if some keys exist, but some do not");
    } catch (StoreException e) {
      assertEquals(StoreErrorCodes.Already_Exist, e.getErrorCode());
    }
    assertEquals(missingKeysAfter, store.findMissingKeys(allMockIdList));

    // first one absent, second one duplicate.
    mockIdList = Arrays.asList(allMockIdList.get(2), allMockIdList.get(0));
    crcList = Arrays.asList(allCrcList.get(2), allCrcList.get(0));
    try {
      putWithKeysAndCrcs(mockIdList, crcList);
      fail("Put should fail if some keys exist, but some do not");
    } catch (StoreException e) {
      assertEquals(StoreErrorCodes.Already_Exist, e.getErrorCode());
    }
    assertEquals(missingKeysAfter, store.findMissingKeys(allMockIdList));

    // 2. COLLIDING - should fail.
    // first one duplicate, second one colliding.
    mockIdList = Arrays.asList(allMockIdList.get(0), allMockIdList.get(1));
    crcList = Arrays.asList(allCrcList.get(0), allCrcList.get(2));
    try {
      putWithKeysAndCrcs(mockIdList, crcList);
      fail("Put should fail if some keys exist, but some do not");
    } catch (StoreException e) {
      assertEquals(StoreErrorCodes.Already_Exist, e.getErrorCode());
    }
    assertEquals(missingKeysAfter, store.findMissingKeys(allMockIdList));

    // first one absent, second one colliding.
    mockIdList = Arrays.asList(allMockIdList.get(3), allMockIdList.get(1));
    crcList = Arrays.asList(allCrcList.get(3), allCrcList.get(2));
    try {
      putWithKeysAndCrcs(mockIdList, crcList);
      fail("Put should fail if some keys exist, but some do not");
    } catch (StoreException e) {
      assertEquals(StoreErrorCodes.Already_Exist, e.getErrorCode());
    }
    assertEquals(missingKeysAfter, store.findMissingKeys(allMockIdList));

    // 3. ALL_DUPLICATE - should succeed.
    mockIdList = Arrays.asList(allMockIdList.get(0), allMockIdList.get(1));
    crcList = Arrays.asList(allCrcList.get(0), allCrcList.get(1));
    putWithKeysAndCrcs(mockIdList, crcList);
    assertEquals(missingKeysAfter, store.findMissingKeys(allMockIdList));

    // 4. ALL_ABSENT
    mockIdList = Arrays.asList(allMockIdList.get(2), allMockIdList.get(3));
    crcList = Arrays.asList(allCrcList.get(2), allCrcList.get(3));
    putWithKeysAndCrcs(mockIdList, crcList);
    // Ensure that all new entries were added.
    missingKeysAfter.clear();
    assertEquals(missingKeysAfter, store.findMissingKeys(allMockIdList));
  }

  /**
   * Tests {@link BlobStore#findEntriesSince(FindToken, long)}.
   * <p/>
   * This test is minimal for two reasons
   * 1. The BlobStore simply calls into the index for this function and the index has extensive tests for this.
   * 2. It is almost impossible to validate the StoreFindToken here.
   * If the first condition changes, then more tests will be required here
   * @throws StoreException
   */
  @Test
  public void findEntriesSinceTest() throws StoreException {
    FindInfo findInfo = store.findEntriesSince(new StoreFindToken(), Long.MAX_VALUE);
    Set<StoreKey> keysPresent = new HashSet<>();
    for (MessageInfo info : findInfo.getMessageEntries()) {
      keysPresent.add(info.getStoreKey());
    }
    assertEquals("All keys were not present in the return from findEntriesSince()", allKeys.keySet(), keysPresent);
  }

  /**
   * Tests {@link BlobStore#findMissingKeys(List)}.
   * @throws StoreException
   */
  @Test
  public void findMissingKeysTest() throws StoreException {
    List<StoreKey> idsToProvide = new ArrayList<StoreKey>(allKeys.keySet());
    Set<StoreKey> nonExistentIds = new HashSet<>();
    for (int i = 0; i < 10; i++) {
      nonExistentIds.add(getUniqueId());
    }
    idsToProvide.addAll(nonExistentIds);
    Collections.shuffle(idsToProvide);
    Set<StoreKey> missingKeys = store.findMissingKeys(idsToProvide);
    assertEquals("Set of missing keys not as expected", nonExistentIds, missingKeys);
  }

  /**
   * Tests {@link BlobStore#isKeyDeleted(StoreKey)} including error cases.
   * @throws StoreException
   */
  @Test
  public void isKeyDeletedTest() throws StoreException {
    for (MockId id : allKeys.keySet()) {
      assertEquals("Returned state is not as expected", deletedKeys.contains(id), store.isKeyDeleted(id));
    }
    // non existent id
    try {
      store.isKeyDeleted(getUniqueId());
      fail("Getting the deleted state of a non existent key should have failed");
    } catch (StoreException e) {
      assertEquals("Unexpected StoreErrorCode", StoreErrorCodes.ID_Not_Found, e.getErrorCode());
    }
  }

  /**
   * Tests store shutdown and the ability to do operations when a store is shutdown or has not been started yet.
   * @throws StoreException
   */
  @Test
  public void shutdownTest() throws StoreException {
    store.shutdown();
    // no operations should be possible if store is not up or has been shutdown
    verifyOperationFailuresOnInactiveStore(store);
    StoreMetrics metrics = new StoreMetrics(new MetricRegistry());
    StoreConfig config = new StoreConfig(new VerifiableProperties(properties));
<<<<<<< HEAD
    store = new BlobStore(storeId, config, scheduler, storeStatsScheduler, diskIOScheduler, diskSpaceAllocator, metrics,
        tempDirStr, LOG_CAPACITY, STORE_KEY_FACTORY, recovery, hardDelete, time);
=======
    store =
        new BlobStore(storeId, config, scheduler, storeStatsScheduler, diskIOScheduler, metrics, metrics, tempDirStr,
            LOG_CAPACITY, STORE_KEY_FACTORY, recovery, hardDelete, time);
>>>>>>> 799f01c5
    verifyOperationFailuresOnInactiveStore(store);
  }

  /**
   * Tests that {@link BlobStore#getDiskSpaceRequirements()} functions as expected.
   * @throws StoreException
   */
  @Test
  public void diskSpaceRequirementsTest() throws Exception {
    // expect three log segments to be already allocated (from setup process)
    int segmentsAllocated = 3;
    doDiskSpaceRequirementsTest(segmentsAllocated, 0);

    // try adding fake swap segment log segment.
    File tempFile = File.createTempFile("sample-swap",
        LogSegmentNameHelper.SUFFIX + BlobStoreCompactor.TEMP_LOG_SEGMENT_NAME_SUFFIX, tempDir);
    doDiskSpaceRequirementsTest(segmentsAllocated, 1);
    assertTrue("Could not delete temp file", tempFile.delete());

    addCuratedData(SEGMENT_CAPACITY);
    segmentsAllocated += 1;
    doDiskSpaceRequirementsTest(segmentsAllocated, 0);

    File.createTempFile("sample-swap",
        LogSegmentNameHelper.SUFFIX + BlobStoreCompactor.TEMP_LOG_SEGMENT_NAME_SUFFIX, tempDir).deleteOnExit();
    File.createTempFile("sample-swap",
        LogSegmentNameHelper.SUFFIX + BlobStoreCompactor.TEMP_LOG_SEGMENT_NAME_SUFFIX, tempDir).deleteOnExit();
    addCuratedData(SEGMENT_CAPACITY);
    segmentsAllocated += 1;
    doDiskSpaceRequirementsTest(segmentsAllocated, 2);
  }

  // helpers
  // general

  /**
   * @return a {@link MockId} that is unique and has not been generated before in this run.
   */
  private MockId getUniqueId() {
    MockId id;
    do {
      id = new MockId(UtilsTest.getRandomString(10));
    } while (generatedKeys.contains(id));
    generatedKeys.add(id);
    return id;
  }

  /**
   * Puts some blobs into the {@link BlobStore}.
   * @param count the number of blobs to PUT.
   * @param size the size of each blob.
   * @param expiresAtMs the expiry time (in ms) of each blob.
   * @return the {@link MockId}s of the blobs created.
   * @throws StoreException
   */
  private List<MockId> put(int count, long size, long expiresAtMs) throws StoreException {
    if (count <= 0) {
      throw new IllegalArgumentException("Number of put entries to add cannot be <= 0");
    }
    List<MockId> ids = new ArrayList<>(count);
    List<MessageInfo> infos = new ArrayList<>(count);
    List<ByteBuffer> buffers = new ArrayList<>(count);
    for (int i = 0; i < count; i++) {
      MockId id = getUniqueId();
      long crc = random.nextLong();
      MessageInfo info = new MessageInfo(id, size, false, expiresAtMs, crc, Utils.getRandomShort(TestUtils.RANDOM),
          Utils.getRandomShort(TestUtils.RANDOM), Utils.Infinite_Time);
      ByteBuffer buffer = ByteBuffer.wrap(TestUtils.getRandomBytes((int) size));
      ids.add(id);
      infos.add(info);
      buffers.add(buffer);
      allKeys.put(id, new Pair<>(info, buffer));
      if (expiresAtMs != Utils.Infinite_Time && expiresAtMs < time.milliseconds()) {
        expiredKeys.add(id);
      } else {
        liveKeys.add(id);
      }
    }
    store.put(new MockMessageWriteSet(infos, buffers));
    return ids;
  }

  /**
   * Deletes a blob
   * @param idToDelete the {@link MockId} of the blob to DELETE.
   * @return the {@link MessageInfo} associated with the DELETE.
   * @throws StoreException
   */
  private MessageInfo delete(MockId idToDelete) throws StoreException {
    MessageInfo putMsgInfo = allKeys.get(idToDelete).getFirst();
    MessageInfo info =
        new MessageInfo(idToDelete, DELETE_RECORD_SIZE, putMsgInfo.getAccountId(), putMsgInfo.getContainerId(),
            time.milliseconds());
    ByteBuffer buffer = ByteBuffer.allocate(DELETE_RECORD_SIZE);
    store.delete(new MockMessageWriteSet(Collections.singletonList(info), Collections.singletonList(buffer)));
    deletedKeys.add(idToDelete);
    return info;
  }

  /**
   * Verifies the provided {@code storeInfo} for correctness of the {@link MessageInfo}. Also reads the blob as
   * described by the {@link MessageReadSet} inside {@code storeInfo} to verify that it matches the reference.
   * @param storeInfo the {@link StoreInfo} to verify.
   * @param expectedKeys all the {@link MockId}s that are expected to be found in {@code storeInfo}.
   * @throws IOException
   */
  private void checkStoreInfo(StoreInfo storeInfo, Set<MockId> expectedKeys) throws IOException {
    List<MessageInfo> messageInfos = storeInfo.getMessageReadSetInfo();
    MessageReadSet readSet = storeInfo.getMessageReadSet();
    assertEquals("ReadSet contains an unexpected number of messages", expectedKeys.size(), readSet.count());
    Set<MockId> examinedKeys = new HashSet<>();
    for (int i = 0; i < messageInfos.size(); i++) {
      MessageInfo messageInfo = messageInfos.get(i);
      MockId id = (MockId) messageInfo.getStoreKey();
      MessageInfo expectedInfo = allKeys.get(id).getFirst();
      assertEquals("Unexpected size in MessageInfo", expectedInfo.getSize(), messageInfo.getSize());
      assertEquals("AccountId mismatch", expectedInfo.getAccountId(), messageInfo.getAccountId());
      assertEquals("ContainerId mismatch", expectedInfo.getContainerId(), messageInfo.getContainerId());
      assertEquals("OperationTime mismatch", expectedInfo.getOperationTimeMs(), messageInfo.getOperationTimeMs());
      assertEquals("Unexpected expiresAtMs in MessageInfo",
          (expectedInfo.getExpirationTimeInMs() != Utils.Infinite_Time ?
              (expectedInfo.getExpirationTimeInMs() / Time.MsPerSec) * Time.MsPerSec : Utils.Infinite_Time),
          messageInfo.getExpirationTimeInMs());

      assertEquals("Unexpected key in readSet", id, readSet.getKeyAt(i));
      assertEquals("Unexpected size in ReadSet", expectedInfo.getSize(), readSet.sizeInBytes(i));
      ByteBuffer readBuf = ByteBuffer.allocate((int) expectedInfo.getSize());
      ByteBufferOutputStream stream = new ByteBufferOutputStream(readBuf);
      WritableByteChannel channel = Channels.newChannel(stream);
      readSet.writeTo(i, channel, 0, expectedInfo.getSize());
      ByteBuffer expectedData = allKeys.get(id).getSecond();
      assertArrayEquals("Data obtained from reset does not match original", expectedData.array(), readBuf.array());
      examinedKeys.add(id);
    }
    assertEquals("Expected and examined keys do not match", expectedKeys, examinedKeys);
  }

  /**
   * Verifies that a GET of {@code id} fails.
   * @param id the {@link MockId} to GET.
   * @param expectedErrorCode the {@link StoreErrorCodes} for the failure.
   */
  private void verifyGetFailure(MockId id, StoreErrorCodes expectedErrorCode) {
    try {
      store.get(Collections.singletonList(id), EnumSet.noneOf(StoreGetOptions.class));
      fail("Should not be able to GET " + id);
    } catch (StoreException e) {
      assertEquals("Unexpected StoreErrorCode", expectedErrorCode, e.getErrorCode());
    }
  }

  // test setup helpers

  /**
   * Sets up some state in order to make sure all cases are represented and the tests don't need to do any setup
   * individually. For understanding the created store, please read the source code which is annotated with comments.
   * @throws InterruptedException
   * @throws StoreException
   */
  private void setupTestState() throws InterruptedException, StoreException {
    long segmentCapacity = isLogSegmented ? SEGMENT_CAPACITY : LOG_CAPACITY;
    metricRegistry = new MetricRegistry();
    StoreMetrics metrics = new StoreMetrics(metricRegistry);
    properties.put("store.index.max.number.of.inmem.elements", Integer.toString(MAX_IN_MEM_ELEMENTS));
    properties.put("store.segment.size.in.bytes", Long.toString(segmentCapacity));
    StoreConfig config = new StoreConfig(new VerifiableProperties(properties));
<<<<<<< HEAD
    store = new BlobStore(storeId, config, scheduler, storeStatsScheduler, diskIOScheduler, diskSpaceAllocator, metrics,
        tempDirStr, LOG_CAPACITY, STORE_KEY_FACTORY, recovery, hardDelete, time);
=======
    store =
        new BlobStore(storeId, config, scheduler, storeStatsScheduler, diskIOScheduler, metrics, metrics, tempDirStr,
            LOG_CAPACITY, STORE_KEY_FACTORY, recovery, hardDelete, time);
>>>>>>> 799f01c5
    store.start();
    // advance time by a second in order to be able to add expired keys and to avoid keys that are expired from
    // being picked for delete.
    time.sleep(Time.MsPerSec);
    long expectedStoreSize;
    if (!isLogSegmented) {
      // log is filled about ~50%.
      expectedStoreSize = segmentCapacity / 2;
      addCuratedData(expectedStoreSize);
    } else {
      expectedStoreSize = segmentCapacity;
      // first log segment is filled to capacity.
      addCuratedData(segmentCapacity);
      assertEquals("Store size not as expected", expectedStoreSize, store.getSizeInBytes());

      // second log segment is filled but has some space at the end (free space has to be less than the lesser of the
      // standard delete and put record sizes so that the next write causes a roll over of log segments).
      long sizeToWrite = segmentCapacity - (DELETE_RECORD_SIZE - 1);
      expectedStoreSize += sizeToWrite;
      addCuratedData(sizeToWrite);
      assertEquals("Store size not as expected", expectedStoreSize, store.getSizeInBytes());

      // third log segment is partially filled and is left as the "active" segment
      sizeToWrite = segmentCapacity / 3;
      // First Index Segment
      // 1 PUT entry
      MockId addedId = put(1, PUT_RECORD_SIZE, Utils.Infinite_Time).get(0);
      idsByLogSegment.add(new HashSet<MockId>());
      idsByLogSegment.get(2).add(addedId);
      // 1 DELETE for a key in the first log segment
      MockId idToDelete = getIdToDelete(idsByLogSegment.get(0));
      delete(idToDelete);
      idsByLogSegment.get(2).add(idToDelete);
      // 1 DELETE for a key in the second log segment
      idToDelete = getIdToDelete(idsByLogSegment.get(1));
      delete(idToDelete);
      idsByLogSegment.get(2).add(idToDelete);
      // 1 DELETE for the PUT in the same log segment
      deletedKeys.add(addedId);
      liveKeys.remove(addedId);
      delete(addedId);
      // 1 PUT entry that spans the rest of the data in the segment (upto a third of the segment size)
      long size = sizeToWrite - (LogSegment.HEADER_SIZE + PUT_RECORD_SIZE + 3 * DELETE_RECORD_SIZE);
      addedId = put(1, size, Utils.Infinite_Time).get(0);
      idsByLogSegment.get(2).add(addedId);
      // the store counts the wasted space at the end of the second segment as "used capacity".
      expectedStoreSize = 2 * segmentCapacity + sizeToWrite;
      assertEquals("Store size not as expected", expectedStoreSize, store.getSizeInBytes());
      // fourth and fifth log segment are free.
    }
    // make sure all indexes are written to disk and mapped as required (forcing IndexPersistor to run).
    reloadStore();
    assertEquals("Store size not as expected", expectedStoreSize, store.getSizeInBytes());
  }

  /**
   * Adds some curated data into the store in order to ensure a good mix for testing. For understanding the created
   * store, please read the source code which is annotated with comments.
   * @param sizeToWrite the size to add for.
   * @throws StoreException
   */
  private void addCuratedData(long sizeToWrite) throws StoreException {
    Set<MockId> idsInLogSegment = new HashSet<>();
    idsByLogSegment.add(idsInLogSegment);
    List<Set<MockId>> idsGroupedByIndexSegment = new ArrayList<>();
    int deletedKeyCount = 0;

    Set<MockId> idsInIndexSegment = new HashSet<>();
    // First Index Segment
    // 1 PUT
    idsInIndexSegment.addAll(put(1, PUT_RECORD_SIZE, Utils.Infinite_Time));
    // 2 more PUT
    idsInIndexSegment.addAll(put(2, PUT_RECORD_SIZE, Utils.Infinite_Time));
    // 2 PUT EXPIRED
    idsInIndexSegment.addAll(put(2, PUT_RECORD_SIZE, 0));
    idsGroupedByIndexSegment.add(idsInIndexSegment);
    idsInLogSegment.addAll(idsInIndexSegment);

    idsInIndexSegment = new HashSet<>();
    // Second Index Segment
    // 4 PUT
    idsInIndexSegment.addAll(put(4, PUT_RECORD_SIZE, Utils.Infinite_Time));
    // 1 DELETE for a PUT in the same index segment
    delete(getIdToDelete(idsInIndexSegment));
    deletedKeyCount++;
    // 1 DELETE for a PUT in the first index segment
    delete(getIdToDelete(idsGroupedByIndexSegment.get(0)));
    deletedKeyCount++;
    idsGroupedByIndexSegment.add(idsInIndexSegment);
    idsInLogSegment.addAll(idsInIndexSegment);

    // Third and Fourth Index Segment
    for (int seg = 0; seg < 2; seg++) {
      idsInIndexSegment = new HashSet<>();
      // 3 PUT
      idsInIndexSegment.addAll(put(3, PUT_RECORD_SIZE, Utils.Infinite_Time));
      // 1 PUT for an expired blob
      MockId expiredId = put(1, PUT_RECORD_SIZE, 0).get(0);
      idsInIndexSegment.add(expiredId);
      // 1 DELETE for the expired PUT
      delete(expiredId);
      deletedKeys.add(expiredId);
      expiredKeys.remove(expiredId);
      deletedKeyCount++;
      // 1 PUT
      idsInIndexSegment.addAll(put(1, PUT_RECORD_SIZE, Utils.Infinite_Time));
      idsGroupedByIndexSegment.add(idsInIndexSegment);
      idsInLogSegment.addAll(idsInIndexSegment);
    }

    idsInIndexSegment = new HashSet<>();
    // Fifth Index Segment
    // 1 PUT entry
    idsInIndexSegment.addAll(put(1, PUT_RECORD_SIZE, Utils.Infinite_Time));
    // 1 DELETE for a PUT in each of the third and fourth segments
    delete(getIdToDelete(idsGroupedByIndexSegment.get(2)));
    deletedKeyCount++;
    delete(getIdToDelete(idsGroupedByIndexSegment.get(3)));
    deletedKeyCount++;
    // 1 DELETE for the PUT in the same segment
    delete(getIdToDelete(idsInIndexSegment));
    deletedKeyCount++;
    // 1 PUT entry that spans the rest of the data in the segment
    idsInLogSegment.addAll(idsInIndexSegment);

    long sizeWritten = isLogSegmented ? LogSegment.HEADER_SIZE : 0;
    sizeWritten += idsInLogSegment.size() * PUT_RECORD_SIZE + deletedKeyCount * DELETE_RECORD_SIZE;
    MockId id = put(1, sizeToWrite - sizeWritten, Utils.Infinite_Time).get(0);
    idsInIndexSegment.add(id);
    idsGroupedByIndexSegment.add(idsInIndexSegment);
    idsInLogSegment.add(id);
  }

  /**
   * Gets an id to delete from {@code ids} by picking the first live key encountered.
   * @param ids the {@link MockId}s to choose from
   * @return an id to delete from {@code ids}
   */
  private MockId getIdToDelete(Set<MockId> ids) {
    MockId deleteCandidate = null;
    for (MockId id : ids) {
      if (liveKeys.contains(id)) {
        deleteCandidate = id;
        break;
      }
    }
    if (deleteCandidate == null) {
      throw new IllegalStateException("Could not find a key to delete in set: " + ids);
    }
    deletedKeys.add(deleteCandidate);
    liveKeys.remove(deleteCandidate);
    return deleteCandidate;
  }

  /**
   * Shuts down and restarts the store. All further tests will implcitly test persistence.
   * @throws StoreException
   */
  private void reloadStore() throws StoreException {
    if (store.isStarted()) {
      store.shutdown();
    }
    assertFalse("Store should be shutdown", store.isStarted());
    metricRegistry = new MetricRegistry();
    StoreMetrics metrics = new StoreMetrics(metricRegistry);
    StoreConfig config = new StoreConfig(new VerifiableProperties(properties));
<<<<<<< HEAD
    store = new BlobStore(storeId, config, scheduler, storeStatsScheduler, diskIOScheduler, diskSpaceAllocator, metrics,
        tempDirStr, LOG_CAPACITY, STORE_KEY_FACTORY, recovery, hardDelete, time);
=======
    store =
        new BlobStore(storeId, config, scheduler, storeStatsScheduler, diskIOScheduler, metrics, metrics, tempDirStr,
            LOG_CAPACITY, STORE_KEY_FACTORY, recovery, hardDelete, time);
>>>>>>> 799f01c5
    assertFalse("Store should not be started", store.isStarted());
    store.start();
    assertTrue("Store should be started", store.isStarted());
  }

  // storeStartupTests() helpers

  /**
   * Verifies that {@link BlobStore#start()} executes successfully and shuts down the store.
   * @param blobStore the {@link BlobStore} to start.
   * @throws StoreException
   */
  private void verifyStartupSuccess(BlobStore blobStore) throws StoreException {
    blobStore.start();
    assertTrue("Store has not been started", blobStore.isStarted());
    blobStore.shutdown();
  }

  /**
   * Verifies that {@link BlobStore#start()} fails.
   * @param blobStore the {@link BlobStore} to start.
   * @param expectedErrorCode the expected {@link StoreErrorCodes} for the failure.
   */
  private void verifyStartupFailure(BlobStore blobStore, StoreErrorCodes expectedErrorCode) {
    try {
      blobStore.start();
      fail("Store start should have failed");
    } catch (StoreException e) {
      assertEquals("Unexpected StoreErrorCode", expectedErrorCode, e.getErrorCode());
    }
  }

  // concurrent tests helpers

  /**
   * Verifies that the blobs have been successfully put and the GETs them to make sure the metadata and data match the
   * reference.
   * @param putters list of {@link Putter} instances.
   * @param futures list of {@link Future}s returned from submitting the {@code putters} to an {@link ExecutorService}
   * @throws Exception
   */
  private void verifyPutFutures(List<Putter> putters, List<Future<CallableResult>> futures) throws Exception {
    for (int i = 0; i < putters.size(); i++) {
      Future<CallableResult> future = futures.get(i);
      MockId id = future.get(1, TimeUnit.SECONDS).id;
      StoreInfo storeInfo = store.get(Collections.singletonList(id), EnumSet.noneOf(StoreGetOptions.class));
      checkStoreInfo(storeInfo, Collections.singleton(id));
    }
  }

  /**
   * Verifies that the GETs initiated by the {@code getters} are successful and consistent with the state expected i.e.
   * live, expired or deleted. If live, return value is also verified for correctness.
   * @param getters list of {@link Getter} instances.
   * @param futures  list of {@link Future}s returned from submitting the {@code getters} to an {@link ExecutorService}
   * @throws Exception
   */
  private void verifyGetFutures(List<Getter> getters, List<Future<CallableResult>> futures) throws Exception {
    for (int i = 0; i < getters.size(); i++) {
      MockId id = getters.get(i).id;
      Future<CallableResult> future = futures.get(i);
      if (liveKeys.contains(id)) {
        StoreInfo storeInfo = future.get(1, TimeUnit.SECONDS).storeInfo;
        checkStoreInfo(storeInfo, Collections.singleton(getters.get(i).id));
      } else {
        try {
          future.get(1, TimeUnit.SECONDS);
          fail("Operation should have failed");
        } catch (ExecutionException e) {
          StoreException storeException = (StoreException) e.getCause();
          StoreErrorCodes expectedCode = StoreErrorCodes.ID_Not_Found;
          if (deletedKeys.contains(id)) {
            expectedCode = StoreErrorCodes.ID_Deleted;
          } else if (expiredKeys.contains(id)) {
            expectedCode = StoreErrorCodes.TTL_Expired;
          }
          assertEquals("Unexpected StoreErrorCode", expectedCode, storeException.getErrorCode());
        }
      }
    }
  }

  /**
   * Verifies that the deletes are successful. Also ensures that a GET for the {@link MockId} fails with
   * {@link StoreErrorCodes#ID_Deleted}.
   * @param deleters list of {@link Deleter} instances.
   * @param futures list of {@link Future}s returned from submitting the {@code deleters} to an {@link ExecutorService}
   * @throws Exception
   */
  private void verifyDeleteFutures(List<Deleter> deleters, List<Future<CallableResult>> futures) throws Exception {
    for (int i = 0; i < deleters.size(); i++) {
      MockId id = deleters.get(i).id;
      Future<CallableResult> future = futures.get(i);
      future.get(1, TimeUnit.SECONDS);
      verifyGetFailure(id, StoreErrorCodes.ID_Deleted);
    }
  }

  // putErrorCasesTest() helpers

  /**
   * Verifies that PUT fails.
   * @param idToPut the {@link MockId} to PUT.
   * @param expectedErrorCode the expected {@link StoreErrorCodes} for the failure.
   */
  private void verifyPutFailure(MockId idToPut, StoreErrorCodes expectedErrorCode) {
    MessageInfo info = new MessageInfo(idToPut, PUT_RECORD_SIZE, Utils.getRandomShort(TestUtils.RANDOM),
        Utils.getRandomShort(TestUtils.RANDOM), Utils.Infinite_Time);
    MessageWriteSet writeSet =
        new MockMessageWriteSet(Collections.singletonList(info), Collections.singletonList(ByteBuffer.allocate(1)));
    try {
      store.put(writeSet);
      fail("Store PUT should have failed");
    } catch (StoreException e) {
      assertEquals("Unexpected StoreErrorCode", expectedErrorCode, e.getErrorCode());
    }
  }

  // deleteErrorCasesTest() helpers

  /**
   * Verifies that DELETE fails.
   * @param idToDelete the {@link MockId} to DELETE.
   * @param expectedErrorCode the expected {@link StoreErrorCodes} for the failure.
   */
  private void verifyDeleteFailure(MockId idToDelete, StoreErrorCodes expectedErrorCode) {
    MessageInfo info = new MessageInfo(idToDelete, DELETE_RECORD_SIZE, Utils.getRandomShort(TestUtils.RANDOM),
        Utils.getRandomShort(TestUtils.RANDOM), System.currentTimeMillis());
    MessageWriteSet writeSet =
        new MockMessageWriteSet(Collections.singletonList(info), Collections.singletonList(ByteBuffer.allocate(1)));
    try {
      store.delete(writeSet);
      fail("Store DELETE should have failed");
    } catch (StoreException e) {
      assertEquals("Unexpected StoreErrorCode", expectedErrorCode, e.getErrorCode());
    }
  }

  // shutdownTest() helpers

  /**
   * Verifies that operations on {@link BlobStore} fail because it is inactive.
   * @param blobStore the inactive {@link BlobStore} on which the operations are performed.
   */
  private void verifyOperationFailuresOnInactiveStore(BlobStore blobStore) {
    try {
      blobStore.get(Collections.EMPTY_LIST, EnumSet.noneOf(StoreGetOptions.class));
      fail("Operation should have failed because store is inactive");
    } catch (StoreException e) {
      assertEquals("Unexpected StoreErrorCode", StoreErrorCodes.Store_Not_Started, e.getErrorCode());
    }

    try {
      blobStore.put(new MockMessageWriteSet(Collections.EMPTY_LIST, Collections.EMPTY_LIST));
      fail("Operation should have failed because store is inactive");
    } catch (StoreException e) {
      assertEquals("Unexpected StoreErrorCode", StoreErrorCodes.Store_Not_Started, e.getErrorCode());
    }

    try {
      blobStore.delete(new MockMessageWriteSet(Collections.EMPTY_LIST, Collections.EMPTY_LIST));
      fail("Operation should have failed because store is inactive");
    } catch (StoreException e) {
      assertEquals("Unexpected StoreErrorCode", StoreErrorCodes.Store_Not_Started, e.getErrorCode());
    }

    try {
      blobStore.findEntriesSince(new StoreFindToken(), Long.MAX_VALUE);
      fail("Operation should have failed because store is inactive");
    } catch (StoreException e) {
      assertEquals("Unexpected StoreErrorCode", StoreErrorCodes.Store_Not_Started, e.getErrorCode());
    }

    try {
      blobStore.findMissingKeys(Collections.EMPTY_LIST);
      fail("Operation should have failed because store is inactive");
    } catch (StoreException e) {
      assertEquals("Unexpected StoreErrorCode", StoreErrorCodes.Store_Not_Started, e.getErrorCode());
    }

    try {
      blobStore.isKeyDeleted(getUniqueId());
      fail("Operation should have failed because store is inactive");
    } catch (StoreException e) {
      assertEquals("Unexpected StoreErrorCode", StoreErrorCodes.Store_Not_Started, e.getErrorCode());
    }

    try {
      blobStore.shutdown();
    } catch (StoreException e) {
      assertEquals("Unexpected StoreErrorCode", StoreErrorCodes.Store_Not_Started, e.getErrorCode());
    }
  }

  /**
   * Attempt to write a set of messages with keys and crcs from the given lists of keys and crcs.
   * @param mockIdList the list of keys of the messages.
   * @param crcList the list of crcs of the messages.
   * @throws StoreException
   */
  private void putWithKeysAndCrcs(List<StoreKey> mockIdList, List<Long> crcList) throws StoreException {
    List<ByteBuffer> bufferList = new ArrayList<>();
    List<MessageInfo> messageInfoList = new ArrayList<>();
    for (int i = 0; i < mockIdList.size(); i++) {
      bufferList.add(ByteBuffer.allocate(PUT_RECORD_SIZE));
      MockId mockId = (MockId) mockIdList.get(i);
      messageInfoList.add(new MessageInfo(mockId, PUT_RECORD_SIZE, false, Utils.Infinite_Time, crcList.get(i),
          Utils.getRandomShort(TestUtils.RANDOM), Utils.getRandomShort(TestUtils.RANDOM), Utils.Infinite_Time));
    }
    MessageWriteSet writeSet = new MockMessageWriteSet(messageInfoList, bufferList);
    // Put the initial two messages.
    store.put(writeSet);
  }

  // diskSpaceRequirementsTest() helpers

  /**
   * Run the {@link BlobStore#getDiskSpaceRequirements()} test.
   * @param segmentsAllocated the number of segments currently used by the blob store.
   * @param numSwapSegments the number of swap segments currently used by the blob store.
   * @throws Exception
   */
  private void doDiskSpaceRequirementsTest(int segmentsAllocated, int numSwapSegments) throws Exception {
    DiskSpaceRequirements requirements = store.getDiskSpaceRequirements();
    if (!isLogSegmented) {
      assertNull("Expected null DiskSpaceRequirements for non segmented log", requirements);
    } else {
      assertEquals(SEGMENT_CAPACITY, requirements.getSegmentSizeInBytes());
      assertEquals((LOG_CAPACITY / SEGMENT_CAPACITY) - segmentsAllocated, requirements.getSegmentsNeeded());
      assertEquals(numSwapSegments, requirements.getSwapSegmentsInUse());
    }
  }
}<|MERGE_RESOLUTION|>--- conflicted
+++ resolved
@@ -307,53 +307,32 @@
     MetricRegistry registry = new MetricRegistry();
     StoreMetrics metrics = new StoreMetrics(registry);
     BlobStore blobStore =
-<<<<<<< HEAD
         new BlobStore(storeId, config, scheduler, storeStatsScheduler, diskIOScheduler, diskSpaceAllocator, metrics,
-            badPath, LOG_CAPACITY, STORE_KEY_FACTORY, recovery, hardDelete, time);
-=======
-        new BlobStore(storeId, config, scheduler, storeStatsScheduler, diskIOScheduler, metrics, metrics, badPath,
-            LOG_CAPACITY, STORE_KEY_FACTORY, recovery, hardDelete, time);
->>>>>>> 799f01c5
+            metrics, badPath, LOG_CAPACITY, STORE_KEY_FACTORY, recovery, hardDelete, time);
     verifyStartupFailure(blobStore, StoreErrorCodes.Initialization_Error);
 
     // create directory if it does not exist
     registry = new MetricRegistry();
-<<<<<<< HEAD
-    metrics = new StorageManagerMetrics(registry);
+    metrics = new StoreMetrics(registry);
     blobStore =
         new BlobStore(storeId, config, scheduler, storeStatsScheduler, diskIOScheduler, diskSpaceAllocator, metrics,
-            nonExistentDir, LOG_CAPACITY, STORE_KEY_FACTORY, recovery, hardDelete, time);
-=======
-    metrics = new StoreMetrics(registry);
-    blobStore = new BlobStore(storeId, config, scheduler, storeStatsScheduler, diskIOScheduler, metrics, metrics,
-        nonExistentDir, LOG_CAPACITY, STORE_KEY_FACTORY, recovery, hardDelete, time);
->>>>>>> 799f01c5
+            metrics, nonExistentDir, LOG_CAPACITY, STORE_KEY_FACTORY, recovery, hardDelete, time);
     verifyStartupSuccess(blobStore);
     File createdDir = new File(nonExistentDir);
     assertTrue("Directory should now exist", createdDir.exists() && createdDir.isDirectory());
 
     // should not be able to start two stores at the same path
     registry = new MetricRegistry();
-<<<<<<< HEAD
-    metrics = new StorageManagerMetrics(registry);
+    metrics = new StoreMetrics(registry);
     blobStore =
         new BlobStore(storeId, config, scheduler, storeStatsScheduler, diskIOScheduler, diskSpaceAllocator, metrics,
-            nonExistentDir, LOG_CAPACITY, STORE_KEY_FACTORY, recovery, hardDelete, time);
-=======
-    metrics = new StoreMetrics(registry);
-    blobStore = new BlobStore(storeId, config, scheduler, storeStatsScheduler, diskIOScheduler, metrics, metrics,
-        nonExistentDir, LOG_CAPACITY, STORE_KEY_FACTORY, recovery, hardDelete, time);
->>>>>>> 799f01c5
+            metrics, nonExistentDir, LOG_CAPACITY, STORE_KEY_FACTORY, recovery, hardDelete, time);
     blobStore.start();
     registry = new MetricRegistry();
     metrics = new StoreMetrics(registry);
     BlobStore secondStore =
-<<<<<<< HEAD
         new BlobStore(storeId, config, scheduler, storeStatsScheduler, diskIOScheduler, diskSpaceAllocator, metrics,
-=======
-        new BlobStore(storeId, config, scheduler, storeStatsScheduler, diskIOScheduler, metrics, metrics,
->>>>>>> 799f01c5
-            nonExistentDir, LOG_CAPACITY, STORE_KEY_FACTORY, recovery, hardDelete, time);
+            metrics, nonExistentDir, LOG_CAPACITY, STORE_KEY_FACTORY, recovery, hardDelete, time);
     verifyStartupFailure(secondStore, StoreErrorCodes.Initialization_Error);
     blobStore.shutdown();
 
@@ -369,16 +348,10 @@
     assertTrue("Test file could not be created", file.createNewFile());
     file.deleteOnExit();
     registry = new MetricRegistry();
-<<<<<<< HEAD
-    metrics = new StorageManagerMetrics(registry);
+    metrics = new StoreMetrics(registry);
     blobStore =
         new BlobStore(storeId, config, scheduler, storeStatsScheduler, diskIOScheduler, diskSpaceAllocator, metrics,
-            file.getAbsolutePath(), LOG_CAPACITY, STORE_KEY_FACTORY, recovery, hardDelete, time);
-=======
-    metrics = new StoreMetrics(registry);
-    blobStore = new BlobStore(storeId, config, scheduler, storeStatsScheduler, diskIOScheduler, metrics, metrics,
-        file.getAbsolutePath(), LOG_CAPACITY, STORE_KEY_FACTORY, recovery, hardDelete, time);
->>>>>>> 799f01c5
+            metrics, file.getAbsolutePath(), LOG_CAPACITY, STORE_KEY_FACTORY, recovery, hardDelete, time);
     verifyStartupFailure(blobStore, StoreErrorCodes.Initialization_Error);
   }
 
@@ -697,14 +670,8 @@
     verifyOperationFailuresOnInactiveStore(store);
     StoreMetrics metrics = new StoreMetrics(new MetricRegistry());
     StoreConfig config = new StoreConfig(new VerifiableProperties(properties));
-<<<<<<< HEAD
     store = new BlobStore(storeId, config, scheduler, storeStatsScheduler, diskIOScheduler, diskSpaceAllocator, metrics,
-        tempDirStr, LOG_CAPACITY, STORE_KEY_FACTORY, recovery, hardDelete, time);
-=======
-    store =
-        new BlobStore(storeId, config, scheduler, storeStatsScheduler, diskIOScheduler, metrics, metrics, tempDirStr,
-            LOG_CAPACITY, STORE_KEY_FACTORY, recovery, hardDelete, time);
->>>>>>> 799f01c5
+        metrics, tempDirStr, LOG_CAPACITY, STORE_KEY_FACTORY, recovery, hardDelete, time);
     verifyOperationFailuresOnInactiveStore(store);
   }
 
@@ -728,10 +695,10 @@
     segmentsAllocated += 1;
     doDiskSpaceRequirementsTest(segmentsAllocated, 0);
 
-    File.createTempFile("sample-swap",
-        LogSegmentNameHelper.SUFFIX + BlobStoreCompactor.TEMP_LOG_SEGMENT_NAME_SUFFIX, tempDir).deleteOnExit();
-    File.createTempFile("sample-swap",
-        LogSegmentNameHelper.SUFFIX + BlobStoreCompactor.TEMP_LOG_SEGMENT_NAME_SUFFIX, tempDir).deleteOnExit();
+    File.createTempFile("sample-swap", LogSegmentNameHelper.SUFFIX + BlobStoreCompactor.TEMP_LOG_SEGMENT_NAME_SUFFIX,
+        tempDir).deleteOnExit();
+    File.createTempFile("sample-swap", LogSegmentNameHelper.SUFFIX + BlobStoreCompactor.TEMP_LOG_SEGMENT_NAME_SUFFIX,
+        tempDir).deleteOnExit();
     addCuratedData(SEGMENT_CAPACITY);
     segmentsAllocated += 1;
     doDiskSpaceRequirementsTest(segmentsAllocated, 2);
@@ -871,14 +838,8 @@
     properties.put("store.index.max.number.of.inmem.elements", Integer.toString(MAX_IN_MEM_ELEMENTS));
     properties.put("store.segment.size.in.bytes", Long.toString(segmentCapacity));
     StoreConfig config = new StoreConfig(new VerifiableProperties(properties));
-<<<<<<< HEAD
     store = new BlobStore(storeId, config, scheduler, storeStatsScheduler, diskIOScheduler, diskSpaceAllocator, metrics,
-        tempDirStr, LOG_CAPACITY, STORE_KEY_FACTORY, recovery, hardDelete, time);
-=======
-    store =
-        new BlobStore(storeId, config, scheduler, storeStatsScheduler, diskIOScheduler, metrics, metrics, tempDirStr,
-            LOG_CAPACITY, STORE_KEY_FACTORY, recovery, hardDelete, time);
->>>>>>> 799f01c5
+        metrics, tempDirStr, LOG_CAPACITY, STORE_KEY_FACTORY, recovery, hardDelete, time);
     store.start();
     // advance time by a second in order to be able to add expired keys and to avoid keys that are expired from
     // being picked for delete.
@@ -1045,14 +1006,8 @@
     metricRegistry = new MetricRegistry();
     StoreMetrics metrics = new StoreMetrics(metricRegistry);
     StoreConfig config = new StoreConfig(new VerifiableProperties(properties));
-<<<<<<< HEAD
     store = new BlobStore(storeId, config, scheduler, storeStatsScheduler, diskIOScheduler, diskSpaceAllocator, metrics,
-        tempDirStr, LOG_CAPACITY, STORE_KEY_FACTORY, recovery, hardDelete, time);
-=======
-    store =
-        new BlobStore(storeId, config, scheduler, storeStatsScheduler, diskIOScheduler, metrics, metrics, tempDirStr,
-            LOG_CAPACITY, STORE_KEY_FACTORY, recovery, hardDelete, time);
->>>>>>> 799f01c5
+        metrics, tempDirStr, LOG_CAPACITY, STORE_KEY_FACTORY, recovery, hardDelete, time);
     assertFalse("Store should not be started", store.isStarted());
     store.start();
     assertTrue("Store should be started", store.isStarted());
