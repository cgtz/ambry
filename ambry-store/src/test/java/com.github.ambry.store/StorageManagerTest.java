/*
 * Copyright 2016 LinkedIn Corp. All rights reserved.
 *
 * Licensed under the Apache License, Version 2.0 (the "License");
 * you may not use this file except in compliance with the License.
 * You may obtain a copy of the License at
 *
 * http://www.apache.org/licenses/LICENSE-2.0
 *
 * Unless required by applicable law or agreed to in writing, software
 * distributed under the License is distributed on an "AS IS" BASIS,
 * WITHOUT WARRANTIES OR CONDITIONS OF ANY KIND, either express or implied.
 */

package com.github.ambry.store;

import com.codahale.metrics.Counter;
import com.codahale.metrics.MetricRegistry;
import com.github.ambry.clustermap.MockClusterMap;
import com.github.ambry.clustermap.MockDataNodeId;
import com.github.ambry.clustermap.MockPartitionId;
import com.github.ambry.clustermap.PartitionId;
import com.github.ambry.clustermap.ReplicaId;
import com.github.ambry.config.DiskManagerConfig;
import com.github.ambry.config.StoreConfig;
import com.github.ambry.config.VerifiableProperties;
import com.github.ambry.utils.SystemTime;
import com.github.ambry.utils.TestUtils;
import com.github.ambry.utils.Utils;
import java.io.File;
import java.io.IOException;
import java.util.Arrays;
import java.util.Collections;
import java.util.HashSet;
import java.util.List;
import java.util.Map;
import java.util.Properties;
import java.util.Random;
import java.util.Set;
import org.junit.After;
import org.junit.Before;
import org.junit.Test;

import static org.junit.Assert.*;


/**
 * Test {@link StorageManager} and {@link DiskManager}
 */
public class StorageManagerTest {
  private static final Random RANDOM = new Random();

  private DiskManagerConfig diskManagerConfig;
  private StoreConfig storeConfig;
  private MockClusterMap clusterMap;
  private MetricRegistry metricRegistry;

  /**
   * Startup the {@link MockClusterMap} for a test.
   * @throws IOException
   */
  @Before
  public void initializeCluster() throws IOException {
    clusterMap = new MockClusterMap(false, 1, 3, 3);
    metricRegistry = clusterMap.getMetricRegistry();
    generateConfigs(false);
  }

  /**
   * Cleanup the {@link MockClusterMap} after a test.
   * @throws IOException
   */
  @After
  public void cleanupCluster() throws IOException {
    clusterMap.cleanup();
  }

  /**
   * Test that stores on a disk without a valid mount path are not started.
   * @throws Exception
   */
  @Test
  public void mountPathNotFoundTest() throws Exception {
    MockDataNodeId dataNode = clusterMap.getDataNodes().get(0);
    List<ReplicaId> replicas = clusterMap.getReplicaIds(dataNode);
    List<String> mountPaths = dataNode.getMountPaths();
    String mountPathToDelete = mountPaths.get(RANDOM.nextInt(mountPaths.size()));
    int downReplicaCount = 0;
    for (ReplicaId replica : replicas) {
      if (replica.getMountPath().equals(mountPathToDelete)) {
        downReplicaCount++;
      }
    }
    Utils.deleteFileOrDirectory(new File(mountPathToDelete));
    StorageManager storageManager = createStorageManager(replicas, metricRegistry);
    storageManager.start();
    Map<String, Counter> counters = metricRegistry.getCounters();
    assertEquals("DiskSpaceAllocator should not have failed to start.", 0,
        getCounterValue(counters, DiskSpaceAllocator.class.getName(), "DiskSpaceAllocatorInitFailureCount"));
    assertEquals("Unexpected number of store start failures", downReplicaCount,
        getCounterValue(counters, DiskManager.class.getName(), "TotalStoreStartFailures"));
    assertEquals("Expected 1 disk mount path failure", 1,
        getCounterValue(counters, DiskManager.class.getName(), "DiskMountPathFailures"));
    checkStoreAccessibility(replicas, mountPathToDelete, storageManager);

    assertEquals("Compaction thread count is incorrect", mountPaths.size() - 1,
        TestUtils.numThreadsByThisName(CompactionManager.THREAD_NAME_PREFIX));
    verifyCompactionThreadCount(storageManager, mountPaths.size() - 1);
    shutdownAndAssertStoresInaccessible(storageManager, replicas);
    assertEquals("Compaction thread count is incorrect", 0, storageManager.getCompactionThreadCount());
    assertEquals(downReplicaCount,
        getCounterValue(counters, DiskManager.class.getName(), "TotalStoreShutdownFailures"));
  }

  /**
   * Tests that {@link StorageManager} can start even when certain stores cannot be started. Checks that these stores
   * are not accessible. We can make the replica path non-readable to induce a store starting failure.
   * @throws Exception
   */
  @Test
  public void storeStartFailureTest() throws Exception {
    MockDataNodeId dataNode = clusterMap.getDataNodes().get(0);
    List<ReplicaId> replicas = clusterMap.getReplicaIds(dataNode);
    Set<Integer> badReplicaIndexes = new HashSet<>(Arrays.asList(2, 7));
    for (Integer badReplicaIndex : badReplicaIndexes) {
      new File(replicas.get(badReplicaIndex).getReplicaPath()).setReadable(false);
    }
    StorageManager storageManager = createStorageManager(replicas, metricRegistry);
    storageManager.start();
    Map<String, Counter> counters = metricRegistry.getCounters();
    assertEquals(0,
        getCounterValue(counters, DiskSpaceAllocator.class.getName(), "DiskSpaceAllocatorInitFailureCount"));
    assertEquals(badReplicaIndexes.size(),
        getCounterValue(counters, DiskManager.class.getName(), "TotalStoreStartFailures"));
    assertEquals(0, getCounterValue(counters, DiskManager.class.getName(), "DiskMountPathFailures"));
    for (int i = 0; i < replicas.size(); i++) {
      ReplicaId replica = replicas.get(i);
      PartitionId id = replica.getPartitionId();
      if (badReplicaIndexes.contains(i)) {
        assertNull("This store should not be accessible.", storageManager.getStore(id));
        assertFalse("Compaction should not be scheduled", storageManager.scheduleNextForCompaction(id));
      } else {
        Store store = storageManager.getStore(id);
        assertTrue("Store should be started", ((BlobStore) store).isStarted());
        assertTrue("Compaction should be scheduled", storageManager.scheduleNextForCompaction(id));
      }
    }
    assertEquals("Compaction thread count is incorrect", dataNode.getMountPaths().size(),
        TestUtils.numThreadsByThisName(CompactionManager.THREAD_NAME_PREFIX));
    verifyCompactionThreadCount(storageManager, dataNode.getMountPaths().size());
    shutdownAndAssertStoresInaccessible(storageManager, replicas);
    assertEquals("Compaction thread count is incorrect", 0, storageManager.getCompactionThreadCount());
    assertEquals(badReplicaIndexes.size(),
        getCounterValue(counters, DiskManager.class.getName(), "TotalStoreShutdownFailures"));
  }

  /**
   * Tests that {@link StorageManager} can start when all of the stores on one disk fail to start. Checks that these
   * stores are not accessible. We can make the replica path non-readable to induce a store starting failure.
   * @throws Exception
   */
  @Test
  public void storeStartFailureOnOneDiskTest() throws Exception {
    MockDataNodeId dataNode = clusterMap.getDataNodes().get(0);
    List<ReplicaId> replicas = clusterMap.getReplicaIds(dataNode);
    List<String> mountPaths = dataNode.getMountPaths();
    String badDiskMountPath = mountPaths.get(RANDOM.nextInt(mountPaths.size()));
    int downReplicaCount = 0;
    for (ReplicaId replica : replicas) {
      if (replica.getMountPath().equals(badDiskMountPath)) {
        new File(replica.getReplicaPath()).setReadable(false);
        downReplicaCount++;
      }
    }
    StorageManager storageManager = createStorageManager(replicas, metricRegistry);
    storageManager.start();
    Map<String, Counter> counters = metricRegistry.getCounters();
    assertEquals(0,
        getCounterValue(counters, DiskSpaceAllocator.class.getName(), "DiskSpaceAllocatorInitFailureCount"));
    assertEquals(downReplicaCount, getCounterValue(counters, DiskManager.class.getName(), "TotalStoreStartFailures"));
    assertEquals(0, getCounterValue(counters, DiskManager.class.getName(), "DiskMountPathFailures"));
    checkStoreAccessibility(replicas, badDiskMountPath, storageManager);
    assertEquals("Compaction thread count is incorrect", mountPaths.size(),
        TestUtils.numThreadsByThisName(CompactionManager.THREAD_NAME_PREFIX));
    verifyCompactionThreadCount(storageManager, mountPaths.size());
    shutdownAndAssertStoresInaccessible(storageManager, replicas);
    assertEquals("Compaction thread count is incorrect", 0, storageManager.getCompactionThreadCount());
    assertEquals(downReplicaCount,
        getCounterValue(counters, DiskManager.class.getName(), "TotalStoreShutdownFailures"));
  }

  /**
   * Test that stores on a disk are inaccessible if the {@link DiskSpaceAllocator} fails to start.
   * @throws Exception
   */
  @Test
  public void diskSpaceAllocatorTest() throws Exception {
    generateConfigs(true);
    MockDataNodeId dataNode = clusterMap.getDataNodes().get(0);
    List<ReplicaId> replicas = clusterMap.getReplicaIds(dataNode);
    List<String> mountPaths = dataNode.getMountPaths();
    // There should be 1 unallocated segment per replica on a mount path (each replica can have 2 segments) and the
    // swap segments.
    int expectedSegmentsInPool =
        (replicas.size() / mountPaths.size()) + diskManagerConfig.diskManagerRequiredSwapSegmentsPerSize;
    // Test that StorageManager starts correctly when segments are created in the reserve pool.
    // Startup/shutdown one more time to verify the restart scenario.
    for (int i = 0; i < 2; i++) {
      metricRegistry = new MetricRegistry();
      StorageManager storageManager = createStorageManager(replicas, metricRegistry);
      storageManager.start();
      checkStoreAccessibility(replicas, null, storageManager);
      Map<String, Counter> counters = metricRegistry.getCounters();
      assertEquals(0,
          getCounterValue(counters, DiskSpaceAllocator.class.getName(), "DiskSpaceAllocatorInitFailureCount"));
      assertEquals(0, getCounterValue(counters, DiskManager.class.getName(), "TotalStoreStartFailures"));
      assertEquals(0, getCounterValue(counters, DiskManager.class.getName(), "DiskMountPathFailures"));
      for (String mountPath : dataNode.getMountPaths()) {
        DiskSpaceAllocatorTest.verifyPoolState(new File(mountPath, diskManagerConfig.diskManagerReserveFileDirName),
            new DiskSpaceAllocatorTest.ExpectedState().add(storeConfig.storeSegmentSizeInBytes,
                expectedSegmentsInPool));
      }
      shutdownAndAssertStoresInaccessible(storageManager, replicas);
      assertEquals(0, getCounterValue(counters, DiskManager.class.getName(), "TotalStoreShutdownFailures"));
    }

    // Induce a initializePool failure by:
    // 1. deleting a file size directory
    // 2. instantiating the DiskManagers (this will not fail b/c the directory just won't be inventory)
    // 3. creating a regular file with the same name as the file size directory
    // 4. start the DiskManagers (this should cause the DiskSpaceAllocator to fail to initialize when it sees the
    //    file where the directory should be created.
    metricRegistry = new MetricRegistry();
    String diskToFail = mountPaths.get(RANDOM.nextInt(mountPaths.size()));
    File reservePoolDir = new File(diskToFail, diskManagerConfig.diskManagerReserveFileDirName);
    File fileSizeDir =
        new File(reservePoolDir, DiskSpaceAllocator.generateFileSizeDirName(storeConfig.storeSegmentSizeInBytes));
    Utils.deleteFileOrDirectory(fileSizeDir);
    StorageManager storageManager = createStorageManager(replicas, metricRegistry);
    assertTrue("File creation should have succeeded", fileSizeDir.createNewFile());
    storageManager.start();
    checkStoreAccessibility(replicas, diskToFail, storageManager);
    Map<String, Counter> counters = metricRegistry.getCounters();
    shutdownAndAssertStoresInaccessible(storageManager, replicas);
    assertEquals(0, getCounterValue(counters, DiskManager.class.getName(), "TotalStoreShutdownFailures"));
  }

  /**
   * Test that stores for all partitions on a node have been started and partitions not present on this node are
   * inaccessible. Also tests all stores are shutdown on shutting down the storage manager
   * @throws Exception
   */
  @Test
  public void successfulStartupShutdownTest() throws Exception {
    MockDataNodeId dataNode = clusterMap.getDataNodes().get(0);
    List<ReplicaId> replicas = clusterMap.getReplicaIds(dataNode);
    StorageManager storageManager = createStorageManager(replicas, metricRegistry);
    storageManager.start();
    checkStoreAccessibility(replicas, null, storageManager);
    Map<String, Counter> counters = metricRegistry.getCounters();
    assertEquals(0,
        getCounterValue(counters, DiskSpaceAllocator.class.getName(), "DiskSpaceAllocatorInitFailureCount"));
    assertEquals(0, getCounterValue(counters, DiskManager.class.getName(), "TotalStoreStartFailures"));
    assertEquals(0, getCounterValue(counters, DiskManager.class.getName(), "DiskMountPathFailures"));
    MockPartitionId invalidPartition = new MockPartitionId(Long.MAX_VALUE, Collections.<MockDataNodeId>emptyList(), 0);
    assertNull("Should not have found a store for an invalid partition.", storageManager.getStore(invalidPartition));
    assertEquals("Compaction thread count is incorrect", dataNode.getMountPaths().size(),
        TestUtils.numThreadsByThisName(CompactionManager.THREAD_NAME_PREFIX));
    verifyCompactionThreadCount(storageManager, dataNode.getMountPaths().size());
    shutdownAndAssertStoresInaccessible(storageManager, replicas);
    assertEquals("Compaction thread count is incorrect", 0, storageManager.getCompactionThreadCount());
    assertEquals(0, getCounterValue(counters, DiskManager.class.getName(), "TotalStoreShutdownFailures"));
  }

  /**
   * Construct a {@link StorageManager} for the passed in set of replicas.
   * @param replicas the list of replicas for the {@link StorageManager} to use.
   * @param metricRegistry the {@link MetricRegistry} instance to use to instantiate {@link StorageManager}
   * @return a started {@link StorageManager}
   * @throws StoreException
   */
  private StorageManager createStorageManager(List<ReplicaId> replicas, MetricRegistry metricRegistry)
      throws StoreException, InterruptedException {
    StorageManager storageManager =
<<<<<<< HEAD
        new StorageManager(storeConfig, diskManagerConfig, metricRegistry, replicas, new MockIdFactory(),
            new DummyMessageStoreRecovery(), new DummyMessageStoreHardDelete(), SystemTime.getInstance(),
            Utils.newScheduler(1, false));
=======
        new StorageManager(new StoreConfig(new VerifiableProperties(properties)), Utils.newScheduler(1, false),
            metricRegistry, replicas, new MockIdFactory(), new DummyMessageStoreRecovery(),
            new DummyMessageStoreHardDelete(), null, SystemTime.getInstance());
    storageManager.start();
>>>>>>> 04ea0e6d
    return storageManager;
  }

  /**
   * Shutdown a {@link StorageManager} and assert that the stores cannot be accessed for the provided replicas.
   * @param storageManager the {@link StorageManager} to shutdown.
   * @param replicas the {@link ReplicaId}s to check for store inaccessibility.
   * @throws StoreException
   * @throws InterruptedException
   */
  private static void shutdownAndAssertStoresInaccessible(StorageManager storageManager, List<ReplicaId> replicas)
      throws StoreException, InterruptedException {
    storageManager.shutdown();
    for (ReplicaId replica : replicas) {
      assertNull(storageManager.getStore(replica.getPartitionId()));
    }
  }

  /**
   * Get the counter value for the metric in {@link StorageManagerMetrics} for the given class and suffix.
   * @param counters Map of counter metrics to use
   * @param className the class to which the metric belongs to
   * @param suffix the suffix of the metric that distinguishes it from other metrics in the class.
   * @return the value of the counter.
   */
  private long getCounterValue(Map<String, Counter> counters, String className, String suffix) {
    return counters.get(className + "." + suffix).getCount();
  }

  /**
   * Verifies that return value {@link StorageManager#getCompactionThreadCount()} of the given {@code storageManager}
   * is equal to {@code expectedCount}
   * @param storageManager the {@link StorageManager} instance to use.
   * @param expectedCount the number of compaction threads expected.
   * @throws InterruptedException
   */
  private static void verifyCompactionThreadCount(StorageManager storageManager, int expectedCount)
      throws InterruptedException {
    // there is no option but to sleep here since we have to wait for the CompactionManager to start the threads up
    // we cannot mock these components since they are internally constructed within the StorageManager and DiskManager.
    int totalWaitTimeMs = 1000;
    int alreadyWaitedMs = 0;
    int singleWaitTimeMs = 10;
    while (storageManager.getCompactionThreadCount() != expectedCount && alreadyWaitedMs < totalWaitTimeMs) {
      Thread.sleep(singleWaitTimeMs);
      alreadyWaitedMs += singleWaitTimeMs;
    }
    assertEquals("Compaction thread count report not as expected", expectedCount,
        storageManager.getCompactionThreadCount());
  }

  /**
   * Check that stores on a bad disk are not accessible and that all other stores are accessible.
   * @param replicas a list of all {@link ReplicaId}s on the node.
   * @param badDiskMountPath the disk mount path that should have caused failures or {@code null} if all disks are fine.
   * @param storageManager the {@link StorageManager} to test.
   */
  private void checkStoreAccessibility(List<ReplicaId> replicas, String badDiskMountPath,
      StorageManager storageManager) {
    for (ReplicaId replica : replicas) {
      PartitionId id = replica.getPartitionId();
      if (replica.getMountPath().equals(badDiskMountPath)) {
        assertNull("This store should not be accessible.", storageManager.getStore(id));
        assertFalse("Compaction should not be scheduled", storageManager.scheduleNextForCompaction(id));
      } else {
        Store store = storageManager.getStore(id);
        assertTrue("Store should be started", ((BlobStore) store).isStarted());
        assertTrue("Compaction should be scheduled", storageManager.scheduleNextForCompaction(id));
      }
    }
  }

  /**
   * Generates {@link StoreConfig} and {@link DiskManagerConfig} for use in tests.
   * @param segmentedLog {@code true} to set a segment capacity lower than total store capacity
   */
  private void generateConfigs(boolean segmentedLog) {
    Properties properties = new Properties();
    properties.put("disk.manager.enable.segment.pooling", "true");
    properties.put("store.compaction.triggers", "Periodic,Admin");
    if (segmentedLog) {
      long replicaCapacity = clusterMap.getAllPartitionIds().get(0).getReplicaIds().get(0).getCapacityInBytes();
      properties.put("store.segment.size.in.bytes", Long.toString(replicaCapacity / 2L));
    }
    VerifiableProperties vProps = new VerifiableProperties(properties);
    diskManagerConfig = new DiskManagerConfig(vProps);
    storeConfig = new StoreConfig(vProps);
  }
}
<|MERGE_RESOLUTION|>--- conflicted
+++ resolved
@@ -282,16 +282,9 @@
   private StorageManager createStorageManager(List<ReplicaId> replicas, MetricRegistry metricRegistry)
       throws StoreException, InterruptedException {
     StorageManager storageManager =
-<<<<<<< HEAD
-        new StorageManager(storeConfig, diskManagerConfig, metricRegistry, replicas, new MockIdFactory(),
-            new DummyMessageStoreRecovery(), new DummyMessageStoreHardDelete(), SystemTime.getInstance(),
-            Utils.newScheduler(1, false));
-=======
-        new StorageManager(new StoreConfig(new VerifiableProperties(properties)), Utils.newScheduler(1, false),
-            metricRegistry, replicas, new MockIdFactory(), new DummyMessageStoreRecovery(),
-            new DummyMessageStoreHardDelete(), null, SystemTime.getInstance());
-    storageManager.start();
->>>>>>> 04ea0e6d
+        new StorageManager(storeConfig, diskManagerConfig, Utils.newScheduler(1, false), metricRegistry, replicas,
+            new MockIdFactory(), new DummyMessageStoreRecovery(), new DummyMessageStoreHardDelete(), null,
+            SystemTime.getInstance());
     return storageManager;
   }
 
