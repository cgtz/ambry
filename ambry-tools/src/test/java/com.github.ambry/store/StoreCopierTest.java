--- conflicted
+++ resolved
@@ -89,15 +89,10 @@
     storeConfig = new StoreConfig(verifiableProperties);
     setupTestState();
     time.sleep(1000);
-<<<<<<< HEAD
-    _storeCopier = new StoreCopier("test_store", srcDir, tgtDir, STORE_CAPACITY, 4 * 1024 * 1024, storeConfig,
-        clusterMap.getMetricRegistry(), STORE_KEY_FACTORY, DISK_IO_SCHEDULER,
-        StoreTestUtils.DEFAULT_DISK_SPACE_ALLOCATOR, Collections.emptyList(), time);
-=======
     StoreMetrics metrics = new StoreMetrics(clusterMap.getMetricRegistry());
     storeCopier = new StoreCopier("test_store", srcDir, tgtDir, STORE_CAPACITY, 4 * 1024 * 1024, storeConfig, metrics,
-        STORE_KEY_FACTORY, DISK_IO_SCHEDULER, Collections.EMPTY_LIST, time);
->>>>>>> 799f01c5
+        STORE_KEY_FACTORY, DISK_IO_SCHEDULER, StoreTestUtils.DEFAULT_DISK_SPACE_ALLOCATOR, Collections.EMPTY_LIST,
+        time);
   }
 
   /**
@@ -124,15 +119,9 @@
     StoreMetrics storeMetrics = new StoreMetrics(new MetricRegistry());
     Files.copy(new File(srcDir, StoreDescriptor.STORE_DESCRIPTOR_FILENAME).toPath(),
         new File(tgtDir, StoreDescriptor.STORE_DESCRIPTOR_FILENAME).toPath(), StandardCopyOption.REPLACE_EXISTING);
-<<<<<<< HEAD
     BlobStore tgt =
         new BlobStore(STORE_ID, storeConfig, null, null, DISK_IO_SCHEDULER, StoreTestUtils.DEFAULT_DISK_SPACE_ALLOCATOR,
-            new StorageManagerMetrics(new MetricRegistry()), tgtDir.getAbsolutePath(), STORE_CAPACITY,
-            STORE_KEY_FACTORY, null, null, time);
-=======
-    BlobStore tgt = new BlobStore(STORE_ID, storeConfig, null, null, DISK_IO_SCHEDULER, storeMetrics, storeMetrics,
-        tgtDir.getAbsolutePath(), STORE_CAPACITY, STORE_KEY_FACTORY, null, null, time);
->>>>>>> 799f01c5
+            storeMetrics, storeMetrics, tgtDir.getAbsolutePath(), STORE_CAPACITY, STORE_KEY_FACTORY, null, null, time);
     tgt.start();
     try {
       // should not be able to get expired or deleted ids
@@ -165,17 +154,10 @@
    * @throws StoreException
    */
   private void setupTestState() throws IOException, StoreException {
-<<<<<<< HEAD
+    StoreMetrics metrics = new StoreMetrics(clusterMap.getMetricRegistry());
     BlobStore src =
         new BlobStore(STORE_ID, storeConfig, null, null, DISK_IO_SCHEDULER, StoreTestUtils.DEFAULT_DISK_SPACE_ALLOCATOR,
-            new StorageManagerMetrics(clusterMap.getMetricRegistry()), srcDir.getAbsolutePath(), STORE_CAPACITY,
-            STORE_KEY_FACTORY, null, null, time);
-=======
-    StoreMetrics metrics = new StoreMetrics(clusterMap.getMetricRegistry());
-    BlobStore src =
-        new BlobStore(STORE_ID, storeConfig, null, null, DISK_IO_SCHEDULER, metrics, metrics, srcDir.getAbsolutePath(),
-            STORE_CAPACITY, STORE_KEY_FACTORY, null, null, time);
->>>>>>> 799f01c5
+            metrics, metrics, srcDir.getAbsolutePath(), STORE_CAPACITY, STORE_KEY_FACTORY, null, null, time);
     src.start();
     try {
       deletedId = new MockId("deletedId");
