/*
 * Copyright 2017 LinkedIn Corp. All rights reserved.
 *
 * Licensed under the Apache License, Version 2.0 (the "License");
 * you may not use this file except in compliance with the License.
 * You may obtain a copy of the License at
 *
 * http://www.apache.org/licenses/LICENSE-2.0
 *
 * Unless required by applicable law or agreed to in writing, software
 * distributed under the License is distributed on an "AS IS" BASIS,
 * WITHOUT WARRANTIES OR CONDITIONS OF ANY KIND, either express or implied.
 */
package com.github.ambry.store;

import com.github.ambry.clustermap.ClusterAgentsFactory;
import com.github.ambry.clustermap.ClusterMap;
import com.github.ambry.config.ClusterMapConfig;
import com.github.ambry.config.Config;
import com.github.ambry.config.Default;
import com.github.ambry.config.StoreConfig;
import com.github.ambry.config.VerifiableProperties;
import com.github.ambry.messageformat.BlobStoreRecovery;
import com.github.ambry.messageformat.MessageFormatWriteSet;
import com.github.ambry.tools.util.ToolUtils;
import com.github.ambry.utils.ByteBufferChannel;
import com.github.ambry.utils.SystemTime;
import com.github.ambry.utils.Time;
import com.github.ambry.utils.Utils;
import java.io.ByteArrayInputStream;
import java.io.Closeable;
import java.io.File;
import java.io.IOException;
import java.io.InputStream;
import java.nio.ByteBuffer;
import java.text.DecimalFormat;
import java.util.Collections;
import java.util.EnumSet;
import java.util.List;
import java.util.concurrent.Executors;
import java.util.concurrent.ScheduledExecutorService;
import java.util.concurrent.TimeUnit;
import org.slf4j.Logger;
import org.slf4j.LoggerFactory;

import static com.github.ambry.utils.Utils.*;


/**
 * Copies messages from one {@link Store} to another and provides the ability to transform the message along the way.
 * Does not check whether the destination store fits all the messages from the source store - this check has to be
 * made before copying
 * <p/>
 * This tool requires the source store to *not* return blobs that have already been deleted when
 * {@link Store#findEntriesSince(FindToken, long)} is called. It is also expected to be run when both locations (src and
 * tgt) are offline.
 */
public class StoreCopier implements Closeable {

  /**
   * Representation of a message in the store. Contains the {@link MessageInfo} and the {@link InputStream} of data.
   */
  public static class Message {
    private final MessageInfo messageInfo;
    private final InputStream stream;

    /**
     * @param messageInfo the {@link MessageInfo} for this message.
     * @param stream the {@link InputStream} that represents the data of this message.
     */
    public Message(MessageInfo messageInfo, InputStream stream) {
      this.messageInfo = messageInfo;
      this.stream = stream;
    }

    /**
     * @return the {@link MessageInfo} for this message.
     */
    public MessageInfo getMessageInfo() {
      return messageInfo;
    }

    /**
     * @return the {@link InputStream} that represents the data of this message.
     */
    public InputStream getStream() {
      return stream;
    }
  }

  /**
   * An interface for a transformation function. Transformations can modify any data in the message (including keys).
   * Needs to be thread safe.
   */
  public interface Transformer {

    /**
     * Transforms the input {@link Message} into an output {@link Message}.
     * @param message the input {@link Message} to change.
     * @return the output {@link Message}.
     */
    Message transform(Message message);
  }

  /**
   * Config class for the {@link StoreCopier}.
   */
  private static class CopierConfig {

    /**
     * The path to the hardware layout file.
     */
    @Config("hardware.layout.file.path")
    final String hardwareLayoutFilePath;

    /**
     * The path to the partition layout file.
     */
    @Config("partition.layout.file.path")
    final String partitionLayoutFilePath;

    /**
     * The path of the directory where the source store files are.
     */
    @Config("src.store.dir")
    final String srcStoreDirPath;

    /**
     * The path of the directory where the target store files should be.
     */
    @Config("tgt.store.dir")
    final String tgtStoreDirPath;

    /**
     * The total capacity of the store.
     */
    @Config("store.capacity")
    final long storeCapacity;

    /**
     * The size of each fetch from the source store.
     */
    @Config("fetch.size.in.bytes")
    @Default("4 * 1024 * 1024")
    final long fetchSizeInBytes;

    CopierConfig(VerifiableProperties verifiableProperties) {
      hardwareLayoutFilePath = verifiableProperties.getString("hardware.layout.file.path");
      partitionLayoutFilePath = verifiableProperties.getString("partition.layout.file.path");
      srcStoreDirPath = verifiableProperties.getString("src.store.dir");
      tgtStoreDirPath = verifiableProperties.getString("tgt.store.dir");
      storeCapacity = verifiableProperties.getLong("store.capacity");
      fetchSizeInBytes = verifiableProperties.getLongInRange("fetch.size.in.bytes", 4 * 1024 * 1024, 1, Long.MAX_VALUE);
    }
  }

  private static final Logger logger = LoggerFactory.getLogger(StoreCopier.class);
  private static final DecimalFormat df = new DecimalFormat(".###");

  private final String storeId;
  private final Store src;
  private final Store tgt;
  private final long fetchSizeInBytes;
  private final List<Transformer> transformers;
  private final ScheduledExecutorService scheduler = Executors.newSingleThreadScheduledExecutor();
  private boolean isOpen = true;

  public static void main(String[] args) throws Exception {
    VerifiableProperties properties = ToolUtils.getVerifiableProperties(args);
    CopierConfig config = new CopierConfig(properties);
    StoreConfig storeConfig = new StoreConfig(properties);
    ClusterMapConfig clusterMapConfig = new ClusterMapConfig(properties);
    ClusterAgentsFactory clusterAgentsFactory =
        Utils.getObj(clusterMapConfig.clusterMapClusterAgentsFactory, clusterMapConfig, config.hardwareLayoutFilePath,
            config.partitionLayoutFilePath);
    try (ClusterMap clusterMap = clusterAgentsFactory.getClusterMap()) {
      StoreKeyFactory storeKeyFactory = Utils.getObj(storeConfig.storeKeyFactory, clusterMap);
      File srcDir = new File(config.srcStoreDirPath);
      File tgtDir = new File(config.tgtStoreDirPath);
<<<<<<< HEAD
      DiskSpaceAllocator diskSpaceAllocator =
          new DiskSpaceAllocator(false, null, 0, new StorageManagerMetrics(clusterMap.getMetricRegistry()));
      try (StoreCopier storeCopier = new StoreCopier("src", srcDir, tgtDir, config.storeCapacity,
          config.fetchSizeInBytes, storeConfig, clusterMap.getMetricRegistry(), storeKeyFactory,
          new DiskIOScheduler(null), diskSpaceAllocator, Collections.emptyList(), SystemTime.getInstance())) {
=======
      StoreMetrics metrics = new StoreMetrics(clusterMap.getMetricRegistry());
      try (StoreCopier storeCopier = new StoreCopier("src", srcDir, tgtDir, config.storeCapacity,
          config.fetchSizeInBytes, storeConfig, metrics, storeKeyFactory, new DiskIOScheduler(null),
          Collections.EMPTY_LIST, SystemTime.getInstance())) {
>>>>>>> 799f01c5
        storeCopier.copy(new StoreFindTokenFactory(storeKeyFactory).getNewFindToken());
      }
    }
  }

  /**
   * @param storeId the name/id of the {@link Store}.
   * @param srcDir the directory of the {@link Store} to be copied from
   * @param tgtDir the directory of the {@link Store} to be copied to.
   * @param storeCapacity the capacity of the store.
   * @param fetchSizeInBytes the size of each fetch from the soure store.
   * @param storeConfig {@link StoreConfig} that contains config to initiate a {@link BlobStore}.
   * @param metrics {@link StoreMetrics} to use for metrics.
   * @param storeKeyFactory the {@link StoreKeyFactory} to use for {@link StoreKey}s in the {@link Store}.
   * @param diskIOScheduler the {@link DiskIOScheduler} to use.
   * @param diskSpaceAllocator the {@link DiskSpaceAllocator} to use.
   * @param transformers the list of {@link Transformer} functions to execute. They will be executed in order.
   * @param time the {@link Time} instance to use.
   * @throws StoreException
   */
  public StoreCopier(String storeId, File srcDir, File tgtDir, long storeCapacity, long fetchSizeInBytes,
<<<<<<< HEAD
      StoreConfig storeConfig, MetricRegistry metricRegistry, StoreKeyFactory storeKeyFactory,
      DiskIOScheduler diskIOScheduler, DiskSpaceAllocator diskSpaceAllocator, List<Transformer> transformers, Time time)
      throws StoreException {
=======
      StoreConfig storeConfig, StoreMetrics metrics, StoreKeyFactory storeKeyFactory, DiskIOScheduler diskIOScheduler,
      List<Transformer> transformers, Time time) throws StoreException {
>>>>>>> 799f01c5
    this.storeId = storeId;
    this.fetchSizeInBytes = fetchSizeInBytes;
    this.transformers = transformers;
    MessageStoreRecovery recovery = new BlobStoreRecovery();
<<<<<<< HEAD
    src = new BlobStore(storeId, storeConfig, null, null, diskIOScheduler, diskSpaceAllocator, metrics,
        srcDir.getAbsolutePath(), storeCapacity, storeKeyFactory, recovery, null, time);
    tgt = new BlobStore(storeId + "_tmp", storeConfig, scheduler, null, diskIOScheduler, diskSpaceAllocator, metrics,
=======
    src = new BlobStore(storeId, storeConfig, null, null, diskIOScheduler, metrics, metrics, srcDir.getAbsolutePath(),
        storeCapacity, storeKeyFactory, recovery, null, time);
    tgt = new BlobStore(storeId + "_tmp", storeConfig, scheduler, null, diskIOScheduler, metrics, metrics,
>>>>>>> 799f01c5
        tgtDir.getAbsolutePath(), storeCapacity, storeKeyFactory, recovery, null, time);
    src.start();
    tgt.start();
  }

  @Override
  public void close() throws IOException {
    if (!isOpen) {
      return;
    }
    try {
      shutDownExecutorService(scheduler, 1, TimeUnit.SECONDS);
      src.shutdown();
      tgt.shutdown();
      isOpen = false;
    } catch (Exception e) {
      throw new IOException(e);
    }
  }

  /**
   * Copies data starting from {@code startToken} until all the data is copied.
   * @param startToken the {@link FindToken} to start copying from. Does not perform any duplication checks at
   *                   destination.
   * @return the {@link FindToken} until which data has been copied.
   * @throws IOException if there is any I/O error while copying.
   * @throws StoreException if there is any exception dealing with the stores.
   */
  public FindToken copy(FindToken startToken) throws IOException, StoreException {
    FindToken lastToken = null;
    FindToken token = startToken;
    do {
      lastToken = token;
      FindInfo findInfo = src.findEntriesSince(lastToken, fetchSizeInBytes);
      List<MessageInfo> messageInfos = findInfo.getMessageEntries();
      for (MessageInfo messageInfo : messageInfos) {
        logger.trace("Processing {} - isDeleted: {}, isExpired {}", messageInfo.getStoreKey(), messageInfo.isDeleted(),
            messageInfo.isExpired());
        if (!messageInfo.isExpired() && !messageInfo.isDeleted()) {
          if (messageInfo.getSize() > Integer.MAX_VALUE) {
            throw new IllegalStateException("Cannot copy blobs whose size > Integer.MAX_VALUE");
          }
          int size = (int) messageInfo.getSize();
          StoreInfo storeInfo =
              src.get(Collections.singletonList(messageInfo.getStoreKey()), EnumSet.noneOf(StoreGetOptions.class));
          MessageReadSet readSet = storeInfo.getMessageReadSet();
          byte[] buf = new byte[size];
          readSet.writeTo(0, new ByteBufferChannel(ByteBuffer.wrap(buf)), 0, size);
          Message message = new Message(messageInfo, new ByteArrayInputStream(buf));
          for (Transformer transformer : transformers) {
            message = transformer.transform(message);
          }
          MessageFormatWriteSet writeSet =
              new MessageFormatWriteSet(message.getStream(), Collections.singletonList(message.getMessageInfo()),
                  false);
          tgt.put(writeSet);
          logger.trace("Copied {} as {}", messageInfo.getStoreKey(), message.getMessageInfo().getStoreKey());
        }
      }
      token = findInfo.getFindToken();
      logger.info("[{}] [{}] {}% copied", Thread.currentThread().getName(), storeId,
          df.format(token.getBytesRead() * 100.0 / src.getSizeInBytes()));
    } while (!token.equals(lastToken));
    return token;
  }
}<|MERGE_RESOLUTION|>--- conflicted
+++ resolved
@@ -177,18 +177,12 @@
       StoreKeyFactory storeKeyFactory = Utils.getObj(storeConfig.storeKeyFactory, clusterMap);
       File srcDir = new File(config.srcStoreDirPath);
       File tgtDir = new File(config.tgtStoreDirPath);
-<<<<<<< HEAD
+      StoreMetrics metrics = new StoreMetrics(clusterMap.getMetricRegistry());
       DiskSpaceAllocator diskSpaceAllocator =
           new DiskSpaceAllocator(false, null, 0, new StorageManagerMetrics(clusterMap.getMetricRegistry()));
       try (StoreCopier storeCopier = new StoreCopier("src", srcDir, tgtDir, config.storeCapacity,
-          config.fetchSizeInBytes, storeConfig, clusterMap.getMetricRegistry(), storeKeyFactory,
-          new DiskIOScheduler(null), diskSpaceAllocator, Collections.emptyList(), SystemTime.getInstance())) {
-=======
-      StoreMetrics metrics = new StoreMetrics(clusterMap.getMetricRegistry());
-      try (StoreCopier storeCopier = new StoreCopier("src", srcDir, tgtDir, config.storeCapacity,
-          config.fetchSizeInBytes, storeConfig, metrics, storeKeyFactory, new DiskIOScheduler(null),
-          Collections.EMPTY_LIST, SystemTime.getInstance())) {
->>>>>>> 799f01c5
+          config.fetchSizeInBytes, storeConfig, metrics, storeKeyFactory,
+          new DiskIOScheduler(null),diskSpaceAllocator, Collections.emptyList(), SystemTime.getInstance())) {
         storeCopier.copy(new StoreFindTokenFactory(storeKeyFactory).getNewFindToken());
       }
     }
@@ -210,27 +204,15 @@
    * @throws StoreException
    */
   public StoreCopier(String storeId, File srcDir, File tgtDir, long storeCapacity, long fetchSizeInBytes,
-<<<<<<< HEAD
-      StoreConfig storeConfig, MetricRegistry metricRegistry, StoreKeyFactory storeKeyFactory,
-      DiskIOScheduler diskIOScheduler, DiskSpaceAllocator diskSpaceAllocator, List<Transformer> transformers, Time time)
-      throws StoreException {
-=======
-      StoreConfig storeConfig, StoreMetrics metrics, StoreKeyFactory storeKeyFactory, DiskIOScheduler diskIOScheduler,
-      List<Transformer> transformers, Time time) throws StoreException {
->>>>>>> 799f01c5
+      StoreConfig storeConfig, StoreMetrics metrics, StoreKeyFactory storeKeyFactory,
+      DiskIOScheduler diskIOScheduler,DiskSpaceAllocator diskSpaceAllocator, List<Transformer> transformers, Time time) throws StoreException {
     this.storeId = storeId;
     this.fetchSizeInBytes = fetchSizeInBytes;
     this.transformers = transformers;
     MessageStoreRecovery recovery = new BlobStoreRecovery();
-<<<<<<< HEAD
-    src = new BlobStore(storeId, storeConfig, null, null, diskIOScheduler, diskSpaceAllocator, metrics,
-        srcDir.getAbsolutePath(), storeCapacity, storeKeyFactory, recovery, null, time);
-    tgt = new BlobStore(storeId + "_tmp", storeConfig, scheduler, null, diskIOScheduler, diskSpaceAllocator, metrics,
-=======
-    src = new BlobStore(storeId, storeConfig, null, null, diskIOScheduler, metrics, metrics, srcDir.getAbsolutePath(),
+    src = new BlobStore(storeId, storeConfig, null, null, diskIOScheduler, diskSpaceAllocator,metrics,metrics, srcDir.getAbsolutePath(),
         storeCapacity, storeKeyFactory, recovery, null, time);
-    tgt = new BlobStore(storeId + "_tmp", storeConfig, scheduler, null, diskIOScheduler, metrics, metrics,
->>>>>>> 799f01c5
+    tgt = new BlobStore(storeId + "_tmp", storeConfig, scheduler, null, diskIOScheduler, diskSpaceAllocator,metrics,metrics,
         tgtDir.getAbsolutePath(), storeCapacity, storeKeyFactory, recovery, null, time);
     src.start();
     tgt.start();
