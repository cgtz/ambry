--- conflicted
+++ resolved
@@ -124,18 +124,13 @@
       writer = new FileWriter(logFile);
 
       MetricRegistry metricRegistry = new MetricRegistry();
-<<<<<<< HEAD
-      StoreMetrics metrics = new StoreMetrics(System.getProperty("user.dir"), metricRegistry);
+      StoreMetrics metrics =
+          new StoreMetrics(System.getProperty("user.dir"), metricRegistry, new AggregatedStoreMetrics(metricRegistry));
       File reserveFileDir = Files.createTempDirectory("reserve-pool").toFile();
       reserveFileDir.deleteOnExit();
       DiskSpaceAllocator diskSpaceAllocator =
           new DiskSpaceAllocator(reserveFileDir, 1, new StorageManagerMetrics(metricRegistry));
       Log log = new Log(System.getProperty("user.dir"), 10, 10, diskSpaceAllocator, metrics);
-=======
-      StoreMetrics metrics =
-          new StoreMetrics(System.getProperty("user.dir"), metricRegistry, new AggregatedStoreMetrics(metricRegistry));
-      Log log = new Log(System.getProperty("user.dir"), 10, 10, metrics);
->>>>>>> d6ff161e
 
       ScheduledExecutorService s = Utils.newScheduler(numberOfWriters, "index", false);
 
