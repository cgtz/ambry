--- conflicted
+++ resolved
@@ -30,7 +30,6 @@
 import java.io.IOException;
 import java.nio.ByteBuffer;
 import java.nio.channels.FileChannel;
-import java.nio.file.Files;
 import java.util.ArrayList;
 import java.util.Collections;
 import java.util.EnumSet;
@@ -257,27 +256,14 @@
     DiskSpaceAllocator diskSpaceAllocator =
         new DiskSpaceAllocator(false, null, 0, new StorageManagerMetrics(metricRegistry));
     // load "src compaction" log and index
-<<<<<<< HEAD
     srcLog = new Log(srcDir.getAbsolutePath(), verifierConfig.storeCapacity, -1, diskSpaceAllocator, srcMetrics);
-    srcIndex =
-        new PersistentIndex(srcDir.getAbsolutePath(), null, srcLog, storeConfig, storeKeyFactory, null, hardDelete,
-            diskIOScheduler, srcMetrics, SystemTime.getInstance(), sessionId, incarnationId);
+    srcIndex = new PersistentIndex(srcDir.getAbsolutePath(), "src", null, srcLog, storeConfig, storeKeyFactory, null,
+        hardDelete, diskIOScheduler, srcMetrics, SystemTime.getInstance(), sessionId, incarnationId);
 
     // load "tgt" compaction log and index
     tgtLog = new Log(tgtDir.getAbsolutePath(), verifierConfig.storeCapacity, -1, diskSpaceAllocator, tgtMetrics);
-    tgtIndex =
-        new PersistentIndex(tgtDir.getAbsolutePath(), null, tgtLog, storeConfig, storeKeyFactory, null, hardDelete,
-            diskIOScheduler, tgtMetrics, SystemTime.getInstance(), sessionId, incarnationId);
-=======
-    srcLog = new Log(srcDir.getAbsolutePath(), verifierConfig.storeCapacity, -1, srcMetrics);
-    srcIndex = new PersistentIndex(srcDir.getAbsolutePath(), "src", null, srcLog, storeConfig, storeKeyFactory, null,
-        hardDelete, diskIOScheduler, srcMetrics, SystemTime.getInstance(), sessionId, incarnationId);
-
-    // load "tgt" compaction log and index
-    tgtLog = new Log(tgtDir.getAbsolutePath(), verifierConfig.storeCapacity, -1, tgtMetrics);
     tgtIndex = new PersistentIndex(tgtDir.getAbsolutePath(), "tgt", null, tgtLog, storeConfig, storeKeyFactory, null,
         hardDelete, diskIOScheduler, tgtMetrics, SystemTime.getInstance(), sessionId, incarnationId);
->>>>>>> 799f01c5
   }
 
   @Override
