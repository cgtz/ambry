/**
 * Copyright 2015 LinkedIn Corp. All rights reserved.
 *
 * Licensed under the Apache License, Version 2.0 (the "License");
 * you may not use this file except in compliance with the License.
 * You may obtain a copy of the License at
 *
 * http://www.apache.org/licenses/LICENSE-2.0
 *
 * Unless required by applicable law or agreed to in writing, software
 * distributed under the License is distributed on an "AS IS" BASIS,
 * WITHOUT WARRANTIES OR CONDITIONS OF ANY KIND, either express or implied.
 */
package com.github.ambry.replication;

import com.codahale.metrics.MetricRegistry;
import com.github.ambry.config.SSLConfig;
import com.github.ambry.network.Port;
import com.github.ambry.network.PortType;
import com.github.ambry.notification.NotificationSystem;
import com.github.ambry.utils.Time;
import java.util.Arrays;
import java.util.Set;
import org.slf4j.Logger;
import org.slf4j.LoggerFactory;

import com.github.ambry.clustermap.ClusterMap;
import com.github.ambry.clustermap.DataNodeId;
import com.github.ambry.clustermap.PartitionId;
import com.github.ambry.clustermap.ReplicaId;
import com.github.ambry.commons.ResponseHandler;
import com.github.ambry.config.ReplicationConfig;
import com.github.ambry.config.StoreConfig;
import com.github.ambry.network.ConnectionPool;
import com.github.ambry.store.FindToken;
import com.github.ambry.store.FindTokenFactory;
import com.github.ambry.store.Store;
import com.github.ambry.store.StoreKeyFactory;
import com.github.ambry.store.StoreManager;
import com.github.ambry.utils.CrcInputStream;
import com.github.ambry.utils.CrcOutputStream;
import com.github.ambry.utils.Scheduler;
import com.github.ambry.utils.SystemTime;
import com.github.ambry.utils.Utils;
import java.io.DataInputStream;
import java.io.DataOutputStream;
import java.io.File;
import java.io.FileInputStream;
import java.io.FileOutputStream;
import java.io.IOException;
import java.util.ArrayList;
import java.util.HashMap;
import java.util.Iterator;
import java.util.List;
import java.util.Map;
import java.util.concurrent.TimeUnit;
import java.util.concurrent.atomic.AtomicInteger;


final class RemoteReplicaInfo {
  private final ReplicaId replicaId;
  private final ReplicaId localReplicaId;
  private final Object lock = new Object();

  // tracks the point up to which a node is in sync with a remote replica
  private final long tokenPersistIntervalInMs;
  // The latest know token
  private FindToken currentToken = null;
  // The token that will be safe to persist eventually
  private FindToken candidateTokenToPersist = null;
  // The time at which the candidate token is set
  private long timeCandidateSetInMs;
  // The token that is known to be safe to persist.
  private FindToken tokenSafeToPersist = null;
  private final Store localStore;
  private long totalBytesReadFromLocalStore;
  private Time time;
  private final Port port;

  public RemoteReplicaInfo(ReplicaId replicaId, ReplicaId localReplicaId, Store localStore, FindToken token,
      long tokenPersistIntervalInMs, Time time, Port port) {
    this.replicaId = replicaId;
    this.localReplicaId = localReplicaId;
    this.totalBytesReadFromLocalStore = 0;
    this.localStore = localStore;
    this.time = time;
    this.port = port;
    this.tokenPersistIntervalInMs = tokenPersistIntervalInMs;
    initializeTokens(token);
  }

  public ReplicaId getReplicaId() {
    return replicaId;
  }

  public ReplicaId getLocalReplicaId() {
    return localReplicaId;
  }

  public Store getLocalStore() {
    return localStore;
  }

  public Port getPort() {
    return this.port;
  }

  public long getReplicaLagInBytes() {
    if (localStore != null) {
      return this.localStore.getSizeInBytes() - this.totalBytesReadFromLocalStore;
    } else {
      return 0;
    }
  }

  public FindToken getToken() {
    synchronized (lock) {
      return currentToken;
    }
  }

  public void setTotalBytesReadFromLocalStore(long totalBytesReadFromLocalStore) {
    this.totalBytesReadFromLocalStore = totalBytesReadFromLocalStore;
  }

  public long getTotalBytesReadFromLocalStore() {
    return this.totalBytesReadFromLocalStore;
  }

  public void setToken(FindToken token) {
    // reference assignment is atomic in java but we want to be completely safe. performance is
    // not important here
    synchronized (lock) {
      this.currentToken = token;
    }
  }

  void initializeTokens(FindToken token) {
    synchronized (lock) {
      this.currentToken = token;
      this.candidateTokenToPersist = token;
      this.tokenSafeToPersist = token;
      this.timeCandidateSetInMs = time.milliseconds();
    }
  }

  /**
   * The token persist logic ensures that a token corresponding to an entry in the store is never persisted in the
   * replicaTokens file before the entry itself is persisted in the store. This is done as follows. Objects of this
   * class maintain 3 tokens: tokenSafeToPersist, candidateTokenToPersist and currentToken:
   *
   * tokenSafeToPersist: this is the token that we know is safe to be persisted. The associated store entry from the
   * remote replica is guaranteed to have been persisted by the store.
   *
   * candidateTokenToPersist: this is the token that we would like to persist next. We would go ahead with this
   * only if we know for sure that the associated store entry has been persisted. We ensure safety by maintaining the
   * time at which candidateTokenToPersist was set and ensuring that tokenSafeToPersist is assigned this value only if
   * sufficient time has passed since the time we set candidateTokenToPersist.
   *
   * currentToken: this is the latest token associated with the latest record obtained from the remote replica.
   *
   * tokenSafeToPersist <= candidateTokenToPersist <= currentToken
   * (Note: when a token gets reset by the remote, the above equation may not hold true immediately after, but it should
   * eventually hold true.)
   */

  /**
   * get the token to persist. Returns either the candidate token if enough time has passed since it was
   * set, or the last token again.
   */
  public FindToken getTokenToPersist() {
    synchronized (lock) {
      if (time.milliseconds() - timeCandidateSetInMs > tokenPersistIntervalInMs) {
        // candidateTokenToPersist is now safe to be persisted.
        tokenSafeToPersist = candidateTokenToPersist;
      }
      return tokenSafeToPersist;
    }
  }

  public void onTokenPersisted() {
    synchronized (lock) {
      /* Only update the candidate token if it qualified as the token safe to be persisted in the previous get call.
       * If not, keep it as it is.
       */
      if (tokenSafeToPersist == candidateTokenToPersist) {
        candidateTokenToPersist = currentToken;
        timeCandidateSetInMs = time.milliseconds();
      }
    }
  }

  @Override
  public String toString() {
    return replicaId.toString();
  }
}

final class PartitionInfo {

  private final List<RemoteReplicaInfo> remoteReplicas;
  private final PartitionId partitionId;
  private final Store store;
  private final ReplicaId localReplicaId;

  public PartitionInfo(List<RemoteReplicaInfo> remoteReplicas, PartitionId partitionId, Store store,
      ReplicaId localReplicaId) {
    this.remoteReplicas = remoteReplicas;
    this.partitionId = partitionId;
    this.store = store;
    this.localReplicaId = localReplicaId;
  }

  public PartitionId getPartitionId() {
    return partitionId;
  }

  public List<RemoteReplicaInfo> getRemoteReplicaInfos() {
    return remoteReplicas;
  }

  public Store getStore() {
    return store;
  }

  public ReplicaId getLocalReplicaId() {
    return this.localReplicaId;
  }

  @Override
  public String toString() {
    return partitionId.toString() + " " + remoteReplicas.toString();
  }
}

/**
 * Controls replication across all partitions. Responsible for the following
 * 1. Create replica threads and distribute partitions amongst the threads
 * 2. Set up replica token persistor used to recover from shutdown/crash
 * 3. Initialize and shutdown all the components required to perform replication
 */
public final class ReplicationManager {

  private final Map<PartitionId, PartitionInfo> partitionsToReplicate;
  private final Map<String, List<PartitionInfo>> partitionGroupedByMountPath;
  private final ReplicationConfig replicationConfig;
  private final FindTokenFactory factory;
  private final ClusterMap clusterMap;
  private final Logger logger = LoggerFactory.getLogger(getClass());
  private final ReplicaTokenPersistor persistor;
  private final Scheduler scheduler;
  private final AtomicInteger correlationIdGenerator;
  private final DataNodeId dataNodeId;
  private final ConnectionPool connectionPool;
  private final ReplicationMetrics replicationMetrics;
  private final NotificationSystem notification;
  private final Map<String, DataNodeRemoteReplicaInfos> dataNodeRemoteReplicaInfosPerDC;
  private final StoreKeyFactory storeKeyFactory;
  private final MetricRegistry metricRegistry;
  private final ArrayList<String> sslEnabledDatacenters;
  private final Map<String, List<ReplicaThread>> replicaThreadPools;
  private final Map<String, Integer> numberOfReplicaThreads;

  private static final String replicaTokenFileName = "replicaTokens";
  private static final short Crc_Size = 8;
  private static final short Replication_Delay_Multiplier = 5;

  public ReplicationManager(ReplicationConfig replicationConfig, SSLConfig sslConfig, StoreConfig storeConfig,
      StoreManager storeManager, StoreKeyFactory storeKeyFactory, ClusterMap clusterMap, Scheduler scheduler,
      DataNodeId dataNode, ConnectionPool connectionPool, MetricRegistry metricRegistry,
      NotificationSystem requestNotification)
      throws ReplicationException {

    try {
      this.replicationConfig = replicationConfig;
      this.storeKeyFactory = storeKeyFactory;
      this.factory = Utils.getObj(replicationConfig.replicationTokenFactory, storeKeyFactory);
      this.replicaThreadPools = new HashMap<String, List<ReplicaThread>>();
      this.replicationMetrics = new ReplicationMetrics(metricRegistry, clusterMap.getReplicaIds(dataNode));
      this.partitionGroupedByMountPath = new HashMap<String, List<PartitionInfo>>();
      this.partitionsToReplicate = new HashMap<PartitionId, PartitionInfo>();
      this.clusterMap = clusterMap;
      this.scheduler = scheduler;
      this.persistor = new ReplicaTokenPersistor();
      this.correlationIdGenerator = new AtomicInteger(0);
      this.dataNodeId = dataNode;
      List<ReplicaId> replicaIds = clusterMap.getReplicaIds(dataNodeId);
      this.connectionPool = connectionPool;
      this.notification = requestNotification;
      this.metricRegistry = metricRegistry;
      this.dataNodeRemoteReplicaInfosPerDC = new HashMap<String, DataNodeRemoteReplicaInfos>();
      this.sslEnabledDatacenters = Utils.splitString(sslConfig.sslEnabledDatacenters, ",");
      this.numberOfReplicaThreads = new HashMap<String, Integer>();

      // initialize all partitions
      for (ReplicaId replicaId : replicaIds) {
        List<ReplicaId> peerReplicas = replicaId.getPeerReplicaIds();
        if (peerReplicas != null) {
          List<RemoteReplicaInfo> remoteReplicas = new ArrayList<RemoteReplicaInfo>(peerReplicas.size());
          for (ReplicaId remoteReplica : peerReplicas) {
            // We need to ensure that a replica token gets persisted only after the corresponding data in the
            // store gets flushed to disk. We use the store flush interval multiplied by a constant factor
            // to determine the token flush interval
            RemoteReplicaInfo remoteReplicaInfo =
                new RemoteReplicaInfo(remoteReplica, replicaId, storeManager.getStore(replicaId.getPartitionId()),
                    factory.getNewFindToken(), storeConfig.storeDataFlushIntervalSeconds *
                    SystemTime.MsPerSec * Replication_Delay_Multiplier, SystemTime.getInstance(),
                    getPortForReplica(remoteReplica, sslEnabledDatacenters));
            replicationMetrics.addRemoteReplicaToLagMetrics(remoteReplicaInfo);
            replicationMetrics.createRemoteReplicaErrorMetrics(remoteReplicaInfo);
            remoteReplicas.add(remoteReplicaInfo);
            updateReplicasToReplicate(remoteReplica.getDataNodeId().getDatacenterName(), remoteReplicaInfo);
          }
          PartitionInfo partitionInfo = new PartitionInfo(remoteReplicas, replicaId.getPartitionId(),
              storeManager.getStore(replicaId.getPartitionId()), replicaId);
          partitionsToReplicate.put(replicaId.getPartitionId(), partitionInfo);
          List<PartitionInfo> partitionInfos = partitionGroupedByMountPath.get(replicaId.getMountPath());
          if (partitionInfos == null) {
            partitionInfos = new ArrayList<PartitionInfo>();
          }
          partitionInfos.add(partitionInfo);
          partitionGroupedByMountPath.put(replicaId.getMountPath(), partitionInfos);
        }
      }
      replicationMetrics
          .populatePerColoMetrics(dataNode.getDatacenterName(), numberOfReplicaThreads.keySet(), replicaThreadPools);
    } catch (Exception e) {
      logger.error("Error on starting replication manager", e);
      throw new ReplicationException("Error on starting replication manager");
    }
  }

  public void start()
      throws ReplicationException {

    try {
      // read stored tokens
      // iterate through all mount paths and read replication info for the partitions it owns
      for (String mountPath : partitionGroupedByMountPath.keySet()) {
        readFromFileAndPersistIfNecessary(mountPath);
      }
      if (dataNodeRemoteReplicaInfosPerDC.size() == 0) {
        logger.warn("Number of Datacenters to replicate from is 0, not starting any replica threads");
        return;
      }

      // divide the nodes between the replica threads if the number of replica threads is less than or equal to the
      // number of nodes. Otherwise, assign one thread to one node.
      assignReplicasToThreadPool();

      // start all replica threads
      for (List<ReplicaThread> replicaThreads : replicaThreadPools.values()) {
        for (ReplicaThread thread : replicaThreads) {
          Thread replicaThread = Utils.newThread(thread.getName(), thread, false);
          logger.info("Starting replica thread " + thread.getName());
          replicaThread.start();
        }
      }

      // start background persistent thread
      // start scheduler thread to persist index in the background
      this.scheduler.schedule("replica token persistor", persistor, replicationConfig.replicationTokenFlushDelaySeconds,
          replicationConfig.replicationTokenFlushIntervalSeconds, TimeUnit.SECONDS);
    } catch (IOException e) {
      logger.error("IO error while starting replication");
    }
  }

  /**
   * Returns the port to be contacted for the remote replica according to the configs.
   * @param replicaId Replica against which connection has to be establised
   * @param sslEnabledDatacenters List of datacenters upon which SSL encryption should be enabled
   * @return
   */
  public Port getPortForReplica(ReplicaId replicaId, ArrayList<String> sslEnabledDatacenters) {
    if (sslEnabledDatacenters.contains(replicaId.getDataNodeId().getDatacenterName())) {
      Port toReturn = new Port(replicaId.getDataNodeId().getSSLPort(), PortType.SSL);
      logger.trace("Assigning ssl for remote replica " + replicaId);
      return toReturn;
    } else {
      return new Port(replicaId.getDataNodeId().getPort(), PortType.PLAINTEXT);
    }
  }

  /**
   * Updates the total bytes read by a remote replica from local store
   * @param partitionId PartitionId to which the replica belongs to
   * @param hostName HostName of the datanode where the replica belongs to
   * @param replicaPath Replica Path of the replica interested in
   * @param totalBytesRead Total bytes read by the replica
   */
  public void updateTotalBytesReadByRemoteReplica(PartitionId partitionId, String hostName, String replicaPath,
      long totalBytesRead) {
    RemoteReplicaInfo remoteReplicaInfo = getRemoteReplicaInfo(partitionId, hostName, replicaPath);
    if (remoteReplicaInfo != null) {
      remoteReplicaInfo.setTotalBytesReadFromLocalStore(totalBytesRead);
    }
  }

  /**
   * Gets the replica lag of the remote replica with the local store
   * @param partitionId The partition to which the remote replica belongs to
   * @param hostName The hostname where the remote replica is present
   * @param replicaPath The path of the remote replica on the host
   * @return The lag in bytes that the remote replica is behind the local store
   */
  public long getRemoteReplicaLagInBytes(PartitionId partitionId, String hostName, String replicaPath) {
    RemoteReplicaInfo remoteReplicaInfo = getRemoteReplicaInfo(partitionId, hostName, replicaPath);
    if (remoteReplicaInfo != null) {
      return remoteReplicaInfo.getReplicaLagInBytes();
    }
    return 0;
  }

  /**
   * Gets the replica info for the remote peer replica identified by PartitionId, ReplicaPath and Hostname
   * @param partitionId PartitionId to which the replica belongs to
   * @param hostName hostname of the remote peer replica
   * @param replicaPath replica path on the remote peer replica
   * @return RemoteReplicaInfo
   */
  private RemoteReplicaInfo getRemoteReplicaInfo(PartitionId partitionId, String hostName, String replicaPath) {
    RemoteReplicaInfo foundRemoteReplicaInfo = null;

    PartitionInfo partitionInfo = partitionsToReplicate.get(partitionId);
    for (RemoteReplicaInfo remoteReplicaInfo : partitionInfo.getRemoteReplicaInfos()) {
      if (remoteReplicaInfo.getReplicaId().getReplicaPath().equals(replicaPath) && remoteReplicaInfo.getReplicaId()
          .getDataNodeId().getHostname().equals(hostName)) {
        foundRemoteReplicaInfo = remoteReplicaInfo;
      }
    }
    if (foundRemoteReplicaInfo == null) {
      replicationMetrics.unknownRemoteReplicaRequestCount.inc();
      logger.error("ReplicaMetaDataRequest from unknown Replica {}, with path {}", hostName, replicaPath);
    }
    return foundRemoteReplicaInfo;
  }

  /**
   * Shutsdown the replication manager. Shutsdown the individual replica threads and
   * then persists all the replica tokens
   * @throws ReplicationException
   */
  public void shutdown()
      throws ReplicationException {
    try {
      // stop all replica threads
      for (Map.Entry<String, List<ReplicaThread>> replicaThreads : replicaThreadPools.entrySet()) {
        if (replicaThreads.getKey().equals(dataNodeId.getDatacenterName())) {
          for (ReplicaThread replicaThread : replicaThreads.getValue()) {
            replicaThread.shutdown();
          }
        }
      }

      for (Map.Entry<String, List<ReplicaThread>> replicaThreads : replicaThreadPools.entrySet()) {
        if (!replicaThreads.getKey().equals(dataNodeId.getDatacenterName())) {
          for (ReplicaThread replicaThread : replicaThreads.getValue()) {
            replicaThread.shutdown();
          }
        }
      }
      // persist replica tokens
      persistor.write(true);
    } catch (Exception e) {
      logger.error("Error shutting down replica manager {}", e);
      throw new ReplicationException("Error shutting down replica manager");
    }
  }

  /**
   * Updates the {@code dataNodeRemoteReplicaInfosPerDC} with the remoteReplicaInfo and also populates
   * {@code numberOfReplicaThreads}
   * @param datacenter remote datacenter name
   * @param remoteReplicaInfo The remote replica that needs to be added to the mapping
   */
  private void updateReplicasToReplicate(String datacenter, RemoteReplicaInfo remoteReplicaInfo) {
    DataNodeRemoteReplicaInfos dataNodeRemoteReplicaInfos = dataNodeRemoteReplicaInfosPerDC.get(datacenter);
    if (dataNodeRemoteReplicaInfos != null) {
      dataNodeRemoteReplicaInfos.addRemoteReplica(remoteReplicaInfo);
    } else {
      dataNodeRemoteReplicaInfos = new DataNodeRemoteReplicaInfos(datacenter, remoteReplicaInfo);
      // update numberOfReplicaThreads
      if (datacenter.equals(dataNodeId.getDatacenterName())) {
        this.numberOfReplicaThreads.put(datacenter, replicationConfig.replicationNumOfIntraDCReplicaThreads);
      } else {
        this.numberOfReplicaThreads.put(datacenter, replicationConfig.replicationNumOfInterDCReplicaThreads);
      }
    }
    dataNodeRemoteReplicaInfosPerDC.put(datacenter, dataNodeRemoteReplicaInfos);
  }

  /**
   * Partitions the list of data nodes between given set of replica threads for the given DC
   */
<<<<<<< HEAD
  private void assignReplicasToThreads(Map<DataNodeId, List<RemoteReplicaInfo>> replicasToReplicate,
      int numberOfReplicaThreads, List<ReplicaThread> replicaThreadList, String threadIdentity) {
    if (numberOfReplicaThreads == 0) {
      logger.warn("Number of replica threads is smaller or equal to 0, not starting any replica threads");
      return;
    }

    if (replicasToReplicate.size() == 0) {
      logger.warn("Number of nodes to replicate from is 0, not starting any replica threads");
      return;
    }

    if (replicasToReplicate.size() < numberOfReplicaThreads) {
      logger.warn("Number of replica threads: {} is more than the number of nodes to replicate from: {}",
          numberOfReplicaThreads, replicasToReplicate.size());
      numberOfReplicaThreads = replicasToReplicate.size();
    }

    ResponseHandler responseHandler = new ResponseHandler(clusterMap);
    int numberOfNodesPerThread = replicasToReplicate.size() / numberOfReplicaThreads;
    int remainingNodes = replicasToReplicate.size() % numberOfReplicaThreads;
=======
  private void assignReplicasToThreadPool() {
    Iterator<Map.Entry<String, DataNodeRemoteReplicaInfos>> mapIterator =
        dataNodeRemoteReplicaInfosPerDC.entrySet().iterator();
    while (mapIterator.hasNext()) {
      Map.Entry<String, DataNodeRemoteReplicaInfos> mapEntry = mapIterator.next();
      String datacenter = mapEntry.getKey();
      DataNodeRemoteReplicaInfos dataNodeRemoteReplicaInfos = mapEntry.getValue();
      Set<DataNodeId> dataNodesToReplicate = dataNodeRemoteReplicaInfos.getDataNodeIds();
      int dataNodesCount = dataNodesToReplicate.size();
      int replicaThreadCount = numberOfReplicaThreads.get(datacenter);
      if (replicaThreadCount <= 0) {
        logger.warn("Number of replica threads is smaller or equal to 0, not starting any replica threads for {} ",
            datacenter);
        return;
      } else if (dataNodesCount == 0) {
        logger.warn("Number of nodes to replicate from is 0, not starting any replica threads for {} ", datacenter);
        return;
      }
>>>>>>> 39315d98

      // Divide the nodes between the replica threads if the number of replica threads is less than or equal to the
      // number of nodes. Otherwise, assign one thread to one node.
      logger.info("Number of replica threads to replicate from {}: {}", datacenter, replicaThreadCount);
      logger.info("Number of dataNodes to replicate :", dataNodesCount);

      if (dataNodesCount < replicaThreadCount) {
        logger.warn("Number of replica threads: {} is more than the number of nodes to replicate from: {}",
            replicaThreadCount, dataNodesCount);
        replicaThreadCount = dataNodesCount;
      }

      int numberOfNodesPerThread = dataNodesCount / replicaThreadCount;
      int remainingNodes = dataNodesCount % replicaThreadCount;

      Iterator<DataNodeId> dataNodeIdIterator = dataNodesToReplicate.iterator();

      for (int i = 0; i < replicaThreadCount; i++) {
        // create the list of nodes for the replica thread
        Map<DataNodeId, List<RemoteReplicaInfo>> replicasForThread = new HashMap<DataNodeId, List<RemoteReplicaInfo>>();
        int nodesAssignedToThread = 0;
        while (nodesAssignedToThread < numberOfNodesPerThread) {
          DataNodeId dataNodeToReplicate = dataNodeIdIterator.next();
          replicasForThread.put(dataNodeToReplicate,
              dataNodeRemoteReplicaInfos.getRemoteReplicaListForDataNode(dataNodeToReplicate));
          dataNodeIdIterator.remove();
          nodesAssignedToThread++;
        }
        if (remainingNodes > 0) {
          DataNodeId dataNodeToReplicate = dataNodeIdIterator.next();
          replicasForThread.put(dataNodeToReplicate,
              dataNodeRemoteReplicaInfos.getRemoteReplicaListForDataNode(dataNodeToReplicate));
          dataNodeIdIterator.remove();
          remainingNodes--;
        }
        boolean replicatingOverSsl = sslEnabledDatacenters.contains(datacenter);
        String threadIdentity =
            "Replica Thread-" + (dataNodeId.getDatacenterName().equals(datacenter) ? "Intra-" : "Inter") + i
                + datacenter;
        ReplicaThread replicaThread =
            new ReplicaThread(threadIdentity, replicasForThread, factory, clusterMap, correlationIdGenerator,
                dataNodeId, connectionPool, replicationConfig, replicationMetrics, notification, storeKeyFactory,
                replicationConfig.replicationValidateMessageStream, metricRegistry, replicatingOverSsl, datacenter);
        if (replicaThreadPools.containsKey(datacenter)) {
          replicaThreadPools.get(datacenter).add(replicaThread);
        } else {
          replicaThreadPools.put(datacenter, Arrays.asList(replicaThread));
        }
      }
<<<<<<< HEAD
      ReplicaThread replicaThread =
          new ReplicaThread("Replica Thread-" + threadIdentity + "-" + i, replicasForThread, factory, clusterMap,
              correlationIdGenerator, dataNodeId, connectionPool, replicationConfig, replicationMetrics, notification,
              storeKeyFactory, replicationConfig.replicationValidateMessageStream, metricRegistry, responseHandler);
      replicaThreadList.add(replicaThread);
=======
>>>>>>> 39315d98
    }
  }

  /**
   * Reads the replica tokens from the file and populates the Remote replica info
   * and persists the token file if necessary.
   * @param mountPath The mount path where the replica tokens are stored
   * @throws ReplicationException
   * @throws IOException
   */
  private void readFromFileAndPersistIfNecessary(String mountPath)
      throws ReplicationException, IOException {
    logger.info("Reading replica tokens for mount path {}", mountPath);
    long readStartTimeMs = SystemTime.getInstance().milliseconds();
    File replicaTokenFile = new File(mountPath, replicaTokenFileName);
    boolean tokenWasReset = false;
    if (replicaTokenFile.exists()) {
      CrcInputStream crcStream = new CrcInputStream(new FileInputStream(replicaTokenFile));
      DataInputStream stream = new DataInputStream(crcStream);
      try {
        short version = stream.readShort();
        switch (version) {
          case 0:
            while (stream.available() > Crc_Size) {
              // read partition id
              PartitionId partitionId = clusterMap.getPartitionIdFromStream(stream);
              // read remote node host name
              String hostname = Utils.readIntString(stream);
              // read remote replica path
              String replicaPath = Utils.readIntString(stream);
              // read remote port
              int port = stream.readInt();
              // read total bytes read from local store
              long totalBytesReadFromLocalStore = stream.readLong();
              // read replica token
              FindToken token = factory.getFindToken(stream);
              // update token
              PartitionInfo partitionInfo = partitionsToReplicate.get(partitionId);
              boolean updatedToken = false;
              for (RemoteReplicaInfo remoteReplicaInfo : partitionInfo.getRemoteReplicaInfos()) {
                if (remoteReplicaInfo.getReplicaId().getDataNodeId().getHostname().equalsIgnoreCase(hostname) &&
                    remoteReplicaInfo.getReplicaId().getDataNodeId().getPort() == port &&
                    remoteReplicaInfo.getReplicaId().getReplicaPath().equals(replicaPath)) {
                  logger
                      .info("Read token for partition {} remote host {} port {} token {}", partitionId, hostname, port,
                          token);
                  if (partitionInfo.getStore().getSizeInBytes() > 0) {
                    remoteReplicaInfo.initializeTokens(token);
                    remoteReplicaInfo.setTotalBytesReadFromLocalStore(totalBytesReadFromLocalStore);
                  } else {
                    // if the local replica is empty, it could have been newly created. In this case, the offset in
                    // every peer replica which the local replica lags from should be set to 0, so that the local
                    // replica starts fetching from the beginning of the peer. The totalBytes the peer read from the
                    // local replica should also be set to 0. During initialization these values are already set to 0,
                    // so we let them be.
                    tokenWasReset = true;
                    replicationMetrics.replicationTokenResetCount.inc();
                    logger.info("Resetting token for partition {} remote host {} port {}, persisted token {}",
                        partitionId, hostname, port, token);
                  }
                  updatedToken = true;
                  break;
                }
              }
              if (!updatedToken) {
                logger.warn("Persisted remote replica host {} and port {} not present in new cluster ", hostname, port);
              }
            }
            long crc = crcStream.getValue();
            if (crc != stream.readLong()) {
              throw new ReplicationException(
                  "Crc check does not match for replica token file for mount path " + mountPath);
            }
            break;
          default:
            throw new ReplicationException("Invalid version in replica token file for mount path " + mountPath);
        }
      } catch (IOException e) {
        throw new ReplicationException("IO error while reading from replica token file " + e);
      } finally {
        stream.close();
        replicationMetrics.remoteReplicaTokensRestoreTime
            .update(SystemTime.getInstance().milliseconds() - readStartTimeMs);
      }
    }

    if (tokenWasReset) {
      // We must ensure that the the token file is persisted if any of the tokens in the file got reset. We need to do
      // this before an associated store takes any writes, to avoid the case where a store takes writes and persists it,
      // before the replica token file is persisted after the reset.
      persistor.write(mountPath, false);
    }
  }

  class ReplicaTokenPersistor implements Runnable {

    private Logger logger = LoggerFactory.getLogger(getClass());
    private final short version = 0;

    private void write(String mountPath, boolean shuttingDown)
        throws IOException, ReplicationException {
      long writeStartTimeMs = SystemTime.getInstance().milliseconds();
      File temp = new File(mountPath, replicaTokenFileName + ".tmp");
      File actual = new File(mountPath, replicaTokenFileName);
      FileOutputStream fileStream = new FileOutputStream(temp);
      CrcOutputStream crc = new CrcOutputStream(fileStream);
      DataOutputStream writer = new DataOutputStream(crc);
      try {
        // write the current version
        writer.writeShort(version);
        // Get all partitions for the mount path and persist the tokens for them
        for (PartitionInfo info : partitionGroupedByMountPath.get(mountPath)) {
          for (RemoteReplicaInfo remoteReplica : info.getRemoteReplicaInfos()) {
            FindToken tokenToPersist = remoteReplica.getTokenToPersist();
            if (tokenToPersist != null) {
              writer.write(info.getPartitionId().getBytes());
              writer.writeInt(remoteReplica.getReplicaId().getDataNodeId().getHostname().getBytes().length);
              writer.write(remoteReplica.getReplicaId().getDataNodeId().getHostname().getBytes());
              writer.writeInt(remoteReplica.getReplicaId().getReplicaPath().getBytes().length);
              writer.write(remoteReplica.getReplicaId().getReplicaPath().getBytes());
              writer.writeInt(remoteReplica.getReplicaId().getDataNodeId().getPort());
              writer.writeLong(remoteReplica.getTotalBytesReadFromLocalStore());
              writer.write(tokenToPersist.toBytes());
              remoteReplica.onTokenPersisted();
              if (shuttingDown) {
                logger.info("Persisting token {}", tokenToPersist);
              }
            }
          }
        }
        long crcValue = crc.getValue();
        writer.writeLong(crcValue);

        // flush and overwrite old file
        fileStream.getChannel().force(true);
        // swap temp file with the original file
        temp.renameTo(actual);
      } catch (IOException e) {
        logger.error("IO error while persisting tokens to disk {}", temp.getAbsoluteFile());
        throw new ReplicationException("IO error while persisting replica tokens to disk ");
      } finally {
        writer.close();
        replicationMetrics.remoteReplicaTokensPersistTime
            .update(SystemTime.getInstance().milliseconds() - writeStartTimeMs);
      }
      logger.debug("Completed writing replica tokens to file {}", actual.getAbsolutePath());
    }

    /**
     * Iterates through each mount path and persists all the replica tokens for the partitions on the mount
     * path to a file. The file is saved on the corresponding mount path
     * @param shuttingDown indicates whether this is being called as part of shut down
     */

    private void write(boolean shuttingDown)
        throws IOException, ReplicationException {
      for (String mountPath : partitionGroupedByMountPath.keySet()) {
        write(mountPath, shuttingDown);
      }
    }

    public void run() {
      try {
        write(false);
      } catch (Exception e) {
        logger.error("Error while persisting the replica tokens {}", e);
      }
    }
  }

  /**
   * Holds a list of {@link DataNodeId} for a Datacenter
   * Also contains the mapping of {@link RemoteReplicaInfo} list for every {@link DataNodeId}
   */
  class DataNodeRemoteReplicaInfos {
    private final String datacenter;
    private Map<DataNodeId, List<RemoteReplicaInfo>> dataNodeToReplicaLists;

    public DataNodeRemoteReplicaInfos(String datacenter, RemoteReplicaInfo remoteReplicaInfo) {
      this.datacenter = datacenter;
      this.dataNodeToReplicaLists = new HashMap<DataNodeId, List<RemoteReplicaInfo>>();
      this.dataNodeToReplicaLists.put(remoteReplicaInfo.getReplicaId().getDataNodeId(),
          new ArrayList<RemoteReplicaInfo>(Arrays.asList(remoteReplicaInfo)));
    }

    public void addRemoteReplica(RemoteReplicaInfo remoteReplicaInfo) {
      DataNodeId dataNodeIdToReplicate = remoteReplicaInfo.getReplicaId().getDataNodeId();
      List<RemoteReplicaInfo> replicaInfos = dataNodeToReplicaLists.get(dataNodeIdToReplicate);
      if (replicaInfos == null) {
        replicaInfos = new ArrayList<RemoteReplicaInfo>();
      }
      replicaInfos.add(remoteReplicaInfo);
      dataNodeToReplicaLists.put(dataNodeIdToReplicate, replicaInfos);
    }

    public Set<DataNodeId> getDataNodeIds() {
      return this.dataNodeToReplicaLists.keySet();
    }

    public List<RemoteReplicaInfo> getRemoteReplicaListForDataNode(DataNodeId dataNodeId) {
      return dataNodeToReplicaLists.get(dataNodeId);
    }
  }
}<|MERGE_RESOLUTION|>--- conflicted
+++ resolved
@@ -30,6 +30,7 @@
 import com.github.ambry.clustermap.ReplicaId;
 import com.github.ambry.commons.ResponseHandler;
 import com.github.ambry.config.ReplicationConfig;
+import com.github.ambry.config.SSLConfig;
 import com.github.ambry.config.StoreConfig;
 import com.github.ambry.network.ConnectionPool;
 import com.github.ambry.store.FindToken;
@@ -493,29 +494,6 @@
   /**
    * Partitions the list of data nodes between given set of replica threads for the given DC
    */
-<<<<<<< HEAD
-  private void assignReplicasToThreads(Map<DataNodeId, List<RemoteReplicaInfo>> replicasToReplicate,
-      int numberOfReplicaThreads, List<ReplicaThread> replicaThreadList, String threadIdentity) {
-    if (numberOfReplicaThreads == 0) {
-      logger.warn("Number of replica threads is smaller or equal to 0, not starting any replica threads");
-      return;
-    }
-
-    if (replicasToReplicate.size() == 0) {
-      logger.warn("Number of nodes to replicate from is 0, not starting any replica threads");
-      return;
-    }
-
-    if (replicasToReplicate.size() < numberOfReplicaThreads) {
-      logger.warn("Number of replica threads: {} is more than the number of nodes to replicate from: {}",
-          numberOfReplicaThreads, replicasToReplicate.size());
-      numberOfReplicaThreads = replicasToReplicate.size();
-    }
-
-    ResponseHandler responseHandler = new ResponseHandler(clusterMap);
-    int numberOfNodesPerThread = replicasToReplicate.size() / numberOfReplicaThreads;
-    int remainingNodes = replicasToReplicate.size() % numberOfReplicaThreads;
-=======
   private void assignReplicasToThreadPool() {
     Iterator<Map.Entry<String, DataNodeRemoteReplicaInfos>> mapIterator =
         dataNodeRemoteReplicaInfosPerDC.entrySet().iterator();
@@ -534,7 +512,6 @@
         logger.warn("Number of nodes to replicate from is 0, not starting any replica threads for {} ", datacenter);
         return;
       }
->>>>>>> 39315d98
 
       // Divide the nodes between the replica threads if the number of replica threads is less than or equal to the
       // number of nodes. Otherwise, assign one thread to one node.
@@ -546,6 +523,8 @@
             replicaThreadCount, dataNodesCount);
         replicaThreadCount = dataNodesCount;
       }
+
+      ResponseHandler responseHandler = new ResponseHandler(clusterMap);
 
       int numberOfNodesPerThread = dataNodesCount / replicaThreadCount;
       int remainingNodes = dataNodesCount % replicaThreadCount;
@@ -577,21 +556,14 @@
         ReplicaThread replicaThread =
             new ReplicaThread(threadIdentity, replicasForThread, factory, clusterMap, correlationIdGenerator,
                 dataNodeId, connectionPool, replicationConfig, replicationMetrics, notification, storeKeyFactory,
-                replicationConfig.replicationValidateMessageStream, metricRegistry, replicatingOverSsl, datacenter);
+                replicationConfig.replicationValidateMessageStream, metricRegistry, replicatingOverSsl, datacenter,
+                responseHandler);
         if (replicaThreadPools.containsKey(datacenter)) {
           replicaThreadPools.get(datacenter).add(replicaThread);
         } else {
           replicaThreadPools.put(datacenter, Arrays.asList(replicaThread));
         }
       }
-<<<<<<< HEAD
-      ReplicaThread replicaThread =
-          new ReplicaThread("Replica Thread-" + threadIdentity + "-" + i, replicasForThread, factory, clusterMap,
-              correlationIdGenerator, dataNodeId, connectionPool, replicationConfig, replicationMetrics, notification,
-              storeKeyFactory, replicationConfig.replicationValidateMessageStream, metricRegistry, responseHandler);
-      replicaThreadList.add(replicaThread);
-=======
->>>>>>> 39315d98
     }
   }
 
