/**
 * Copyright 2015 LinkedIn Corp. All rights reserved.
 *
 * Licensed under the Apache License, Version 2.0 (the "License");
 * you may not use this file except in compliance with the License.
 * You may obtain a copy of the License at
 *
 * http://www.apache.org/licenses/LICENSE-2.0
 *
 * Unless required by applicable law or agreed to in writing, software
 * distributed under the License is distributed on an "AS IS" BASIS,
 * WITHOUT WARRANTIES OR CONDITIONS OF ANY KIND, either express or implied.
 */
package com.github.ambry.replication;

import com.codahale.metrics.MetricRegistry;
import com.github.ambry.clustermap.DataNodeId;
import com.github.ambry.clustermap.MockClusterMap;
import com.github.ambry.clustermap.MockReplicaId;
import com.github.ambry.clustermap.PartitionId;
import com.github.ambry.clustermap.ReplicaId;
import com.github.ambry.commons.BlobId;
import com.github.ambry.commons.ResponseHandler;
import com.github.ambry.commons.ServerErrorCode;
import com.github.ambry.config.ReplicationConfig;
import com.github.ambry.config.StoreConfig;
import com.github.ambry.config.VerifiableProperties;
import com.github.ambry.messageformat.BlobProperties;
import com.github.ambry.messageformat.MessageFormatException;
import com.github.ambry.messageformat.MessageFormatInputStream;
import com.github.ambry.messageformat.PutMessageFormatInputStream;
import com.github.ambry.network.ChannelOutput;
import com.github.ambry.network.ConnectedChannel;
import com.github.ambry.network.ConnectionPool;
import com.github.ambry.network.ConnectionPoolTimeoutException;
import com.github.ambry.network.Port;
import com.github.ambry.network.PortType;
import com.github.ambry.network.Send;
import com.github.ambry.protocol.GetRequest;
import com.github.ambry.protocol.GetResponse;
import com.github.ambry.protocol.PartitionRequestInfo;
import com.github.ambry.protocol.PartitionResponseInfo;
import com.github.ambry.protocol.ReplicaMetadataRequest;
import com.github.ambry.protocol.ReplicaMetadataRequestInfo;
import com.github.ambry.protocol.ReplicaMetadataResponse;
import com.github.ambry.protocol.ReplicaMetadataResponseInfo;
import com.github.ambry.protocol.Response;
import com.github.ambry.store.FindInfo;
import com.github.ambry.store.FindToken;
import com.github.ambry.store.MessageInfo;
import com.github.ambry.store.MessageReadSet;
import com.github.ambry.store.MessageStoreHardDelete;
import com.github.ambry.store.MessageStoreRecovery;
import com.github.ambry.store.MessageWriteSet;
import com.github.ambry.store.Store;
import com.github.ambry.store.StoreException;
import com.github.ambry.store.StoreGetOptions;
import com.github.ambry.store.StoreInfo;
import com.github.ambry.store.StoreKey;
import com.github.ambry.store.StoreKeyFactory;
import com.github.ambry.store.StoreManager;
import com.github.ambry.store.Write;
import com.github.ambry.utils.ByteBufferInputStream;
import com.github.ambry.utils.ByteBufferOutputStream;
import com.github.ambry.utils.MockTime;
import com.github.ambry.utils.Scheduler;
import com.github.ambry.utils.SystemTime;
import com.github.ambry.utils.Time;
import com.github.ambry.utils.Utils;
import java.io.IOException;
import java.nio.ByteBuffer;
import java.nio.channels.Channels;
import java.nio.channels.ReadableByteChannel;
import java.nio.channels.WritableByteChannel;
import java.util.ArrayList;
import java.util.Arrays;
import java.util.EnumSet;
import java.util.HashMap;
import java.util.HashSet;
import java.util.List;
import java.util.Map;
import java.util.Properties;
import java.util.Random;
import java.util.Set;
import java.util.concurrent.atomic.AtomicInteger;
import org.junit.Assert;
import org.junit.Test;


public class ReplicationTest {

  class MockMessageReadSet implements MessageReadSet {

    List<ByteBuffer> bytebuffers;
    List<StoreKey> storeKeys;

    public MockMessageReadSet(List<ByteBuffer> bytebuffers, List<StoreKey> storeKeys) {
      this.bytebuffers = bytebuffers;
      this.storeKeys = storeKeys;
    }

    @Override
    public long writeTo(int index, WritableByteChannel channel, long relativeOffset, long maxSize)
        throws IOException {
      ByteBuffer bufferToWrite = bytebuffers.get(0);
      bufferToWrite.position((int) relativeOffset);
      bufferToWrite.limit((int) Math.min(maxSize, bufferToWrite.capacity()));
      channel.write(bufferToWrite);
      bufferToWrite.position(0);
      bufferToWrite.limit(bufferToWrite.capacity());
      return Math.min(maxSize, bufferToWrite.capacity()) - relativeOffset;
    }

    @Override
    public int count() {
      return bytebuffers.size();
    }

    @Override
    public long sizeInBytes(int index) {
      return bytebuffers.get(0).limit();
    }

    @Override
    public StoreKey getKeyAt(int index) {
      return storeKeys.get(index);
    }
  }

  class MockStore implements Store {

    class ByteBufferWrite implements Write {

      private List<ByteBuffer> buflist;
      private int index = 0;

      public ByteBufferWrite(List<ByteBuffer> buf) {
        this.buflist = buf;
      }

      @Override
      public int appendFrom(ByteBuffer buffer)
          throws IOException {
        buflist.get(index).put(buffer);
        index++;
        return buffer.capacity();
      }

      @Override
      public void appendFrom(ReadableByteChannel channel, long size)
          throws IOException {
        int sizeRead = 0;
        while (sizeRead < size) {
          sizeRead += channel.read(buflist.get(index++));
        }
        // @TODO: Is this doing the right thing?
      }

      @Override
      public void writeFrom(ReadableByteChannel channel, long offset, long size)
          throws IOException {
        throw new IllegalArgumentException("Not implemented");
      }
    }

    DummyLog log;
    List<MessageInfo> messageInfoList;

    class DummyLog {
      private List<ByteBuffer> logInfo;
      private long endOffSet;

      public DummyLog(List<ByteBuffer> bufferList) {
        this.logInfo = bufferList;
      }

      public void appendData(ByteBuffer buffer) {
        logInfo.add(buffer);
        endOffSet += buffer.capacity();
      }

      public ByteBuffer getData(int index) {
        return logInfo.get(index);
      }

      public long getEndOffSet() {
        return endOffSet;
      }
    }

    public MockStore(List<MessageInfo> messageInfo, List<ByteBuffer> buffers) {
      if (messageInfo.size() != buffers.size()) {
        throw new IllegalArgumentException("message info size and buffer size does not match");
      }
      messageInfoList = messageInfo;
      log = new DummyLog(buffers);
    }

    @Override
    public void start()
        throws StoreException {

    }

    @Override
    public StoreInfo get(List<? extends StoreKey> ids, EnumSet<StoreGetOptions> getOptions)
        throws StoreException {
      List<MessageInfo> infoOutput = new ArrayList<MessageInfo>();
      List<ByteBuffer> buffers = new ArrayList<ByteBuffer>();
      List<StoreKey> keys = new ArrayList<StoreKey>();
      int index = 0;
      for (MessageInfo info : messageInfoList) {
        for (StoreKey id : ids) {
          if (info.getStoreKey().equals(id)) {
            infoOutput.add(info);
            buffers.add(log.getData(index));
            keys.add(info.getStoreKey());
          }
        }
        index++;
      }
      return new StoreInfo(new MockMessageReadSet(buffers, keys), messageInfoList);
    }

    @Override
    public void put(MessageWriteSet messageSetToWrite)
        throws StoreException {
      List<MessageInfo> messageInfoListTemp = messageSetToWrite.getMessageSetInfo();
      List<ByteBuffer> buffersToWrite = new ArrayList<ByteBuffer>();
      for (MessageInfo messageInfo : messageInfoListTemp) {
        ByteBuffer buf = ByteBuffer.allocate((int) messageInfo.getSize());
        buffersToWrite.add(buf);
      }
      try {
        messageSetToWrite.writeTo(new ByteBufferWrite(buffersToWrite));
      } catch (IOException e) {

      }
      for (ByteBuffer buf : buffersToWrite) {
        buf.flip();
        log.appendData(buf);
      }
      messageInfoList.addAll(messageInfoListTemp);
    }

    @Override
    public void delete(MessageWriteSet messageSetToDelete)
        throws StoreException {
      int index = 0;
      MessageInfo messageInfoFound = null;
      for (MessageInfo messageInfo : messageInfoList) {
        if (messageInfo.getStoreKey().equals(messageSetToDelete.getMessageSetInfo().get(0).getStoreKey())) {
          messageInfoFound = messageInfo;
          break;
        }
        index++;
      }
      messageInfoList.set(index, new MessageInfo(messageInfoFound.getStoreKey(), messageInfoFound.getSize(), true,
          messageInfoFound.getExpirationTimeInMs()));
    }

    @Override
    public FindInfo findEntriesSince(FindToken token, long maxSizeOfEntries)
        throws StoreException {
      MockFindToken tokenmock = (MockFindToken) token;
      List<MessageInfo> entriesToReturn = new ArrayList<MessageInfo>();
      long currentSizeOfEntriesInBytes = 0;
      int index = 0;
      while (currentSizeOfEntriesInBytes < maxSizeOfEntries && index < messageInfoList.size()) {
        entriesToReturn.add(messageInfoList.get(tokenmock.getIndex() + index));
        currentSizeOfEntriesInBytes += messageInfoList.get(tokenmock.getIndex() + index).getSize();
        index++;
      }

      int startIndex = tokenmock.getIndex();
      int totalSizeRead = 0;
      for (int i = 0; i < startIndex; i++) {
        totalSizeRead += messageInfoList.get(i).getSize();
      }
      totalSizeRead += currentSizeOfEntriesInBytes;
      return new FindInfo(entriesToReturn,
          new MockFindToken(tokenmock.getIndex() + entriesToReturn.size(), totalSizeRead));
    }

    @Override
    public Set<StoreKey> findMissingKeys(List<StoreKey> keys)
        throws StoreException {
      Set<StoreKey> keysMissing = new HashSet<StoreKey>();
      for (StoreKey key : keys) {
        boolean found = false;
        for (MessageInfo messageInfo : messageInfoList) {
          if (messageInfo.getStoreKey().equals(key)) {
            found = true;
            break;
          }
        }
        if (!found) {
          keysMissing.add(key);
        }
      }
      return keysMissing;
    }

    @Override
    public boolean isKeyDeleted(StoreKey key)
        throws StoreException {
      for (MessageInfo messageInfo : messageInfoList) {
        if (messageInfo.getStoreKey().equals(key) && messageInfo.isDeleted()) {
          return true;
        }
      }
      return false;
    }

    @Override
    public long getSizeInBytes() {
      return log.getEndOffSet();
    }

    @Override
    public void shutdown()
        throws StoreException {
    }
  }

  class MockStoreManager extends StoreManager {
    Map<PartitionId, MockStore> stores;

    public MockStoreManager(StoreConfig config, Scheduler scheduler, MetricRegistry registry, List<ReplicaId> replicas,
        StoreKeyFactory factory, MessageStoreRecovery recovery, MessageStoreHardDelete hardDelete,
        Map<PartitionId, MockStore> stores)
        throws StoreException {
      super(config, scheduler, registry, replicas, factory, recovery, hardDelete, SystemTime.getInstance());
      this.stores = stores;
    }

    public Store getStore(PartitionId id) {
      return stores.get(id);
    }
  }

  class MockConnection implements ConnectedChannel {

    class MockSend implements Send {

      private List<ByteBuffer> bufferList;
      private int index;
      private int size;

      public MockSend(List<ByteBuffer> bufferList) {
        this.bufferList = bufferList;
        index = 0;
        size = 0;
        for (ByteBuffer buffer : bufferList) {
          size += buffer.remaining();
        }
      }

      @Override
      public long writeTo(WritableByteChannel channel)
          throws IOException {
        long written = channel.write(bufferList.get(index));
        index++;
        return written;
      }

      @Override
      public boolean isSendComplete() {
        return bufferList.size() == index;
      }

      @Override
      public long sizeInBytes() {
        return size;
      }
    }

    Map<PartitionId, List<MessageInfo>> messageInfoForPartition;
    Map<PartitionId, List<ByteBuffer>> bufferListForPartition;
    List<ByteBuffer> bufferToReturn;
    Map<PartitionId, List<MessageInfo>> messageInfoToReturn;
    ReplicaMetadataRequest metadataRequest;
    GetRequest getRequest;
    String host;
    int port;
    int maxSizeToReturn;

    public MockConnection(String host, int port, Map<PartitionId, List<MessageInfo>> messageInfoList,
        Map<PartitionId, List<ByteBuffer>> bufferList, int maxSizeToReturn) {
      this.messageInfoForPartition = messageInfoList;
      this.bufferListForPartition = bufferList;
      this.host = host;
      this.port = port;
      this.maxSizeToReturn = maxSizeToReturn;
    }

    @Override
    public void send(Send request)
        throws IOException {
      if (request instanceof ReplicaMetadataRequest) {
        metadataRequest = (ReplicaMetadataRequest) request;
      }
      if (request instanceof GetRequest) {
        getRequest = (GetRequest) request;
        bufferToReturn = new ArrayList<ByteBuffer>();
        messageInfoToReturn = new HashMap<PartitionId, List<MessageInfo>>();
        for (PartitionRequestInfo partitionRequestInfo : getRequest.getPartitionInfoList()) {
          PartitionId partitionId = partitionRequestInfo.getPartition();
          List<ByteBuffer> bufferList = bufferListForPartition.get(partitionId);
          List<MessageInfo> messageInfoList = messageInfoForPartition.get(partitionId);
          messageInfoToReturn.put(partitionId, new ArrayList<MessageInfo>());
          for (StoreKey key : partitionRequestInfo.getBlobIds()) {
            int index = 0;
            for (MessageInfo info : messageInfoList) {
              if (key.equals(info.getStoreKey())) {
                messageInfoToReturn.get(partitionId).add(info);
                bufferToReturn.add(bufferList.get(index));
              }
              index++;
            }
          }
        }
      }
    }

    @Override
    public ChannelOutput receive()
        throws IOException {
      Response response = null;
      if (metadataRequest != null) {
        List<ReplicaMetadataResponseInfo> replicaMetadataResponseInfoList =
            new ArrayList<ReplicaMetadataResponseInfo>();
        for (ReplicaMetadataRequestInfo replicaMetadataRequestInfo : metadataRequest
            .getReplicaMetadataRequestInfoList()) {
          List<MessageInfo> messageInfoToReturn = new ArrayList<MessageInfo>();
          int startIndex = ((MockFindToken) (replicaMetadataRequestInfo.getToken())).getIndex();
          int endIndex = Math.min(messageInfoForPartition.get(replicaMetadataRequestInfo.getPartitionId()).size(),
              startIndex + maxSizeToReturn);
          int indexRequested = 0;
          for (int i = startIndex; i < endIndex; i++) {
            messageInfoToReturn.add(messageInfoForPartition.get(replicaMetadataRequestInfo.getPartitionId()).get(i));
            indexRequested = i;
          }
          ReplicaMetadataResponseInfo replicaMetadataResponseInfo =
              new ReplicaMetadataResponseInfo(replicaMetadataRequestInfo.getPartitionId(),
                  new MockFindToken(indexRequested, replicaMetadataRequestInfo.getToken().getBytesRead()),
                  messageInfoToReturn, 0);
          replicaMetadataResponseInfoList.add(replicaMetadataResponseInfo);
        }
        response = new ReplicaMetadataResponse(1, "replicametadata", ServerErrorCode.No_Error,
            replicaMetadataResponseInfoList);
        metadataRequest = null;
      } else {
        List<PartitionResponseInfo> partitionResponseInfoList = new ArrayList<PartitionResponseInfo>();
        for (PartitionRequestInfo partitionRequestInfo : getRequest.getPartitionInfoList()) {
          PartitionResponseInfo partitionResponseInfo = new PartitionResponseInfo(partitionRequestInfo.getPartition(),
              messageInfoToReturn.get(partitionRequestInfo.getPartition()));
          partitionResponseInfoList.add(partitionResponseInfo);
        }
        response = new GetResponse(1, "replication", partitionResponseInfoList, new MockSend(bufferToReturn),
            ServerErrorCode.No_Error);
        getRequest = null;
      }
      ByteBuffer buffer = ByteBuffer.allocate((int) response.sizeInBytes());
      ByteBufferOutputStream stream = new ByteBufferOutputStream(buffer);
      WritableByteChannel channel = Channels.newChannel(stream);
      while (!response.isSendComplete()) {
        response.writeTo(channel);
      }
      buffer.flip();
      buffer.getLong();
      return new ChannelOutput(new ByteBufferInputStream(buffer), buffer.remaining());
    }

    @Override
    public String getRemoteHost() {
      return host;
    }

    @Override
    public int getRemotePort() {
      return port;
    }
  }

  class MockConnectionPool implements ConnectionPool {

    Map<String, Map<PartitionId, List<MessageInfo>>> messageInfoList;
    Map<String, Map<PartitionId, List<ByteBuffer>>> byteBufferList;
    int maxEntriesToReturn;

    public MockConnectionPool(Map<String, Map<PartitionId, List<MessageInfo>>> messageInfoList,
        Map<String, Map<PartitionId, List<ByteBuffer>>> byteBufferList, int maxEntriesToReturn) {
      this.messageInfoList = messageInfoList;
      this.byteBufferList = byteBufferList;
      this.maxEntriesToReturn = maxEntriesToReturn;
    }

    @Override
    public void start() {

    }

    @Override
    public void shutdown() {

    }

    @Override
    public ConnectedChannel checkOutConnection(String host, Port port, long timeout)
        throws IOException, InterruptedException, ConnectionPoolTimeoutException {
      return new MockConnection(host, port.getPort(), messageInfoList.get(host + port), byteBufferList.get(host + port),
          maxEntriesToReturn);
    }

    @Override
    public void checkInConnection(ConnectedChannel connectedChannel) {
    }

    @Override
    public void destroyConnection(ConnectedChannel connectedChannel) {
    }
  }

  @Test
  public void replicaThreadTest()
      throws InterruptedException, IOException {
    try {
      Random random = new Random();
      MockClusterMap clusterMap = new MockClusterMap();
      DataNodeId dataNode1 = clusterMap.getDataNodeIds().get(0);
      DataNodeId dataNode2 = clusterMap.getDataNodeIds().get(1);

      List<ReplicaId> replicaIds = clusterMap.getReplicaIds(clusterMap.getDataNodeId("localhost", dataNode1.getPort()));

      Map<String, Map<PartitionId, List<MessageInfo>>> replicaStores =
          new HashMap<String, Map<PartitionId, List<MessageInfo>>>();
      Map<String, Map<PartitionId, List<ByteBuffer>>> replicaBuffers =
          new HashMap<String, Map<PartitionId, List<ByteBuffer>>>();

      List<PartitionId> partitionIds = clusterMap.getWritablePartitionIds();
      Map<PartitionId, List<MessageInfo>> messageInfoNode1 = new HashMap<PartitionId, List<MessageInfo>>();
      Map<PartitionId, List<MessageInfo>> messageInfoNode2 = new HashMap<PartitionId, List<MessageInfo>>();
      Map<PartitionId, List<ByteBuffer>> bufferListNode1 = new HashMap<PartitionId, List<ByteBuffer>>();
      Map<PartitionId, List<ByteBuffer>> bufferListNode2 = new HashMap<PartitionId, List<ByteBuffer>>();
      for (int i = 0; i < partitionIds.size(); i++) {
        List<MessageInfo> messageInfoListLocalReplica = new ArrayList<MessageInfo>();
        List<ByteBuffer> messageBufferListLocalReplica = new ArrayList<ByteBuffer>();

        List<MessageInfo> messageInfoListRemoteReplica2 = new ArrayList<MessageInfo>();
        List<ByteBuffer> messageBufferListLocalReplica2 = new ArrayList<ByteBuffer>();

        for (int j = 0; j < 10; j++) {
          BlobId id = new BlobId(partitionIds.get(i));
          ByteBuffer byteBuffer = constructTestBlobInMessageFormat(id, 1000, random);
          long streamSize = byteBuffer.limit();
          messageInfoListLocalReplica.add(new MessageInfo(id, streamSize));
          messageInfoListRemoteReplica2.add(new MessageInfo(id, streamSize));
          messageBufferListLocalReplica.add(byteBuffer);
          messageBufferListLocalReplica2.add(byteBuffer);
        }

        // add additional messages to replica 2
        for (int j = 10; j < 15; j++) {
          BlobId id = new BlobId(partitionIds.get(i));
          ByteBuffer byteBuffer = constructTestBlobInMessageFormat(id, 1000, random);
          long streamSize = byteBuffer.limit();
          messageInfoListRemoteReplica2.add(new MessageInfo(id, streamSize));
          messageBufferListLocalReplica2.add(byteBuffer);
        }

        // add an expired message to replica 2
        BlobId idExpired = new BlobId(partitionIds.get(i));
        ByteBuffer byteBuffer = constructTestBlobInMessageFormat(idExpired, 1000, random);
        long streamSize = byteBuffer.limit();
        messageInfoListRemoteReplica2.add(new MessageInfo(idExpired, streamSize, 1));
        messageBufferListLocalReplica2.add(byteBuffer);
        messageInfoNode1.put(partitionIds.get(i), messageInfoListLocalReplica);
        bufferListNode1.put(partitionIds.get(i), messageBufferListLocalReplica);
        messageInfoNode2.put(partitionIds.get(i), messageInfoListRemoteReplica2);
        bufferListNode2.put(partitionIds.get(i), messageBufferListLocalReplica2);
      }
      replicaStores.put("localhost" + dataNode2.getPort(), messageInfoNode2);
      replicaBuffers.put("localhost" + dataNode2.getPort(), bufferListNode2);

      List<RemoteReplicaInfo> remoteReplicas = new ArrayList<RemoteReplicaInfo>();
      for (ReplicaId replicaId : replicaIds) {
        for (ReplicaId peerReplicaId : replicaId.getPeerReplicaIds()) {
          RemoteReplicaInfo remoteReplicaInfo = new RemoteReplicaInfo(peerReplicaId, replicaId,
              new MockStore(messageInfoNode1.get(replicaId.getPartitionId()),
                  bufferListNode1.get(replicaId.getPartitionId())), new MockFindToken(0, 0), 1000000,
              SystemTime.getInstance(), new Port(peerReplicaId.getDataNodeId().getPort(), PortType.PLAINTEXT));
          remoteReplicas.add(remoteReplicaInfo);
        }
      }

      Map<DataNodeId, List<RemoteReplicaInfo>> replicasToReplicate = new HashMap<DataNodeId, List<RemoteReplicaInfo>>();
      DataNodeId dataNodeId = null;
      for (RemoteReplicaInfo remoteReplicaInfo : remoteReplicas) {
        if (remoteReplicaInfo.getReplicaId().getDataNodeId().getPort() == dataNode2.getPort()) {
          dataNodeId = remoteReplicaInfo.getReplicaId().getDataNodeId();
          List<RemoteReplicaInfo> remoteReplicaInfoList =
              replicasToReplicate.get(remoteReplicaInfo.getReplicaId().getDataNodeId());
          if (remoteReplicaInfoList != null) {
            remoteReplicaInfoList.add(remoteReplicaInfo);
          } else {
            remoteReplicaInfoList = new ArrayList<RemoteReplicaInfo>();
            remoteReplicaInfoList.add(remoteReplicaInfo);
            replicasToReplicate.put(remoteReplicaInfo.getReplicaId().getDataNodeId(), remoteReplicaInfoList);
          }
        }
      }
      ReplicationConfig config = new ReplicationConfig(new VerifiableProperties(new Properties()));

      Map<String, List<ReplicaThread>> replicaThreadMap = new HashMap<String, List<ReplicaThread>>();
      replicaThreadMap.put("localhost", new ArrayList<ReplicaThread>());
      ReplicationMetrics replicationMetrics = new ReplicationMetrics(new MetricRegistry(), replicaIds);
      replicationMetrics
          .populatePerColoMetrics("localhost", new HashSet<String>(Arrays.asList("localhost")), replicaThreadMap);
      StoreKeyFactory storeKeyFactory = null;
      try {
        storeKeyFactory = Utils.getObj("com.github.ambry.commons.BlobIdFactory", clusterMap);
      } catch (Exception e) {
        System.out.println("Error creating StoreKeyFactory ");
        throw new IOException("Error creating StoreKeyFactory " + e);
      }

      ReplicaThread replicaThread =
          new ReplicaThread("threadtest", replicasToReplicate, new MockFindTokenFactory(), clusterMap,
              new AtomicInteger(0), clusterMap.getDataNodeId("localhost", dataNode1.getPort()),
              new MockConnectionPool(replicaStores, replicaBuffers, 3), config, replicationMetrics, null,
<<<<<<< HEAD
              storeKeyFactory, true, clusterMap.getMetricRegistry(), new ResponseHandler(clusterMap));
=======
              storeKeyFactory, true, clusterMap.getMetricRegistry(), false, "localhost");
>>>>>>> 39315d98
      List<ReplicaThread.ExchangeMetadataResponse> response = replicaThread.exchangeMetadata(
          new MockConnection("localhost", dataNode2.getPort(), replicaStores.get("localhost" + dataNode2.getPort()),
              replicaBuffers.get("localhost" + dataNode2.getPort()), 5), replicasToReplicate.get(dataNodeId));
      Assert.assertEquals(response.size(), replicasToReplicate.get(dataNodeId).size());
      for (int i = 0; i < response.size(); i++) {
        Assert.assertEquals(response.get(i).missingStoreKeys.size(), 0);
        Assert.assertEquals(((MockFindToken) response.get(i).remoteToken).getIndex(), 4);
        replicasToReplicate.get(dataNodeId).get(i).setToken(response.get(i).remoteToken);
      }

      response = replicaThread.exchangeMetadata(
          new MockConnection("localhost", dataNode2.getPort(), replicaStores.get("localhost" + dataNode2.getPort()),
              replicaBuffers.get("localhost" + dataNode2.getPort()), 5), replicasToReplicate.get(dataNodeId));
      Assert.assertEquals(response.size(), replicasToReplicate.get(dataNodeId).size());
      for (int i = 0; i < response.size(); i++) {
        Assert.assertEquals(response.get(i).missingStoreKeys.size(), 0);
        Assert.assertEquals(((MockFindToken) response.get(i).remoteToken).getIndex(), 8);
        replicasToReplicate.get(dataNodeId).get(i).setToken(response.get(i).remoteToken);
      }

      response = replicaThread.exchangeMetadata(
          new MockConnection("localhost", dataNode2.getPort(), replicaStores.get("localhost" + dataNode2.getPort()),
              replicaBuffers.get("localhost" + dataNode2.getPort()), 4), replicasToReplicate.get(dataNodeId));
      Assert.assertEquals(response.size(), replicasToReplicate.get(dataNodeId).size());
      for (int i = 0; i < response.size(); i++) {
        Assert.assertEquals(response.get(i).missingStoreKeys.size(), 2);
        Assert.assertEquals(((MockFindToken) response.get(i).remoteToken).getIndex(), 11);
      }

      replicaThread.fixMissingStoreKeys(
          new MockConnection("localhost", dataNode2.getPort(), replicaStores.get("localhost" + dataNode2.getPort()),
              replicaBuffers.get("localhost" + dataNode2.getPort()), 4), replicasToReplicate.get(dataNodeId), response);
      for (int i = 0; i < response.size(); i++) {
        replicasToReplicate.get(dataNodeId).get(i).setToken(response.get(i).remoteToken);
      }

      response = replicaThread.exchangeMetadata(
          new MockConnection("localhost", dataNode2.getPort(), replicaStores.get("localhost" + dataNode2.getPort()),
              replicaBuffers.get("localhost" + dataNode2.getPort()), 4), replicasToReplicate.get(dataNodeId));
      Assert.assertEquals(response.size(), replicasToReplicate.get(dataNodeId).size());
      for (int i = 0; i < response.size(); i++) {
        Assert.assertEquals(response.get(i).missingStoreKeys.size(), 3);
        Assert.assertEquals(((MockFindToken) response.get(i).remoteToken).getIndex(), 14);
      }
      replicaThread.fixMissingStoreKeys(
          new MockConnection("localhost", dataNode2.getPort(), replicaStores.get("localhost" + dataNode2.getPort()),
              replicaBuffers.get("localhost" + dataNode2.getPort()), 4), replicasToReplicate.get(dataNodeId), response);
      for (int i = 0; i < response.size(); i++) {
        replicasToReplicate.get(dataNodeId).get(i).setToken(response.get(i).remoteToken);
      }

      response = replicaThread.exchangeMetadata(
          new MockConnection("localhost", dataNode2.getPort(), replicaStores.get("localhost" + dataNode2.getPort()),
              replicaBuffers.get("localhost" + dataNode2.getPort()), 4), replicasToReplicate.get(dataNodeId));
      Assert.assertEquals(response.size(), replicasToReplicate.get(dataNodeId).size());
      for (int i = 0; i < response.size(); i++) {
        Assert.assertEquals(response.get(i).missingStoreKeys.size(), 0);
        Assert.assertEquals(((MockFindToken) response.get(i).remoteToken).getIndex(), 15);
      }

      //check replica1 store is the same as replica 2 store in messageinfo and byte buffers
      for (Map.Entry<PartitionId, List<MessageInfo>> entry : messageInfoNode2.entrySet()) {
        for (MessageInfo messageInfo : entry.getValue()) {
          boolean found = false;
          for (MessageInfo messageInfo1 : messageInfoNode1.get(entry.getKey())) {
            if (messageInfo.getStoreKey().equals(messageInfo1.getStoreKey())) {
              found = true;
              break;
            }
          }
          if (!found) {
            Assert.assertTrue(messageInfo.isExpired());
          }
        }
      }
      for (Map.Entry<PartitionId, List<ByteBuffer>> entry : bufferListNode2.entrySet()) {
        int totalFound = 0;
        for (ByteBuffer buf : entry.getValue()) {
          for (ByteBuffer bufActual : bufferListNode1.get(entry.getKey())) {
            if (Arrays.equals(buf.array(), bufActual.array())) {
              totalFound++;
              break;
            }
          }
        }
        Assert.assertEquals(totalFound, entry.getValue().size() - 1);
      }
    } catch (Exception e) {
      e.printStackTrace();
      Assert.assertTrue(false);
    }
  }

  @Test
  public void replicaTokenTest()
      throws InterruptedException {
    final long tokenPersistInterval = 100;
    Time time = new MockTime();
    MockFindToken token1 = new MockFindToken(0, 0);
    RemoteReplicaInfo remoteReplicaInfo = new RemoteReplicaInfo(new MockReplicaId(), new MockReplicaId(),
        new MockStore(new ArrayList<MessageInfo>(), new ArrayList<ByteBuffer>()), token1, tokenPersistInterval, time,
        new Port(5000, PortType.PLAINTEXT));

    // The equality check is for the reference, which is fine.
    // Initially, the current token and the token to persist are the same.
    Assert.assertEquals(remoteReplicaInfo.getToken(), token1);
    Assert.assertEquals(remoteReplicaInfo.getTokenToPersist(), token1);
    MockFindToken token2 = new MockFindToken(100, 100);

    remoteReplicaInfo.initializeTokens(token2);
    // Both tokens should be the newly initialized token.
    Assert.assertEquals(remoteReplicaInfo.getToken(), token2);
    Assert.assertEquals(remoteReplicaInfo.getTokenToPersist(), token2);
    remoteReplicaInfo.onTokenPersisted();

    MockFindToken token3 = new MockFindToken(200, 200);

    remoteReplicaInfo.setToken(token3);
    // Token to persist should still be the old token.
    Assert.assertEquals(remoteReplicaInfo.getToken(), token3);
    Assert.assertEquals(remoteReplicaInfo.getTokenToPersist(), token2);
    remoteReplicaInfo.onTokenPersisted();

    // Sleep for shorter than token persist interval.
    time.sleep(tokenPersistInterval - 1);
    // Token to persist should still be the old token.
    Assert.assertEquals(remoteReplicaInfo.getToken(), token3);
    Assert.assertEquals(remoteReplicaInfo.getTokenToPersist(), token2);
    remoteReplicaInfo.onTokenPersisted();

    MockFindToken token4 = new MockFindToken(200, 200);
    remoteReplicaInfo.setToken(token4);

    time.sleep(2);
    // Token to persist should be the most recent token as of currentTime - tokenToPersistInterval
    // which is token3 at this time.
    Assert.assertEquals(remoteReplicaInfo.getToken(), token4);
    Assert.assertEquals(remoteReplicaInfo.getTokenToPersist(), token3);
    remoteReplicaInfo.onTokenPersisted();

    time.sleep(tokenPersistInterval + 1);
    // The most recently set token as of currentTime - tokenToPersistInterval is token4
    Assert.assertEquals(remoteReplicaInfo.getToken(), token4);
    Assert.assertEquals(remoteReplicaInfo.getTokenToPersist(), token4);
    remoteReplicaInfo.onTokenPersisted();
  }

  @Test
  public void replicaThreadTestForExpiredBlobs()
      throws InterruptedException, IOException {
    try {
      Random random = new Random();
      MockClusterMap clusterMap = new MockClusterMap();
      DataNodeId dataNode1 = clusterMap.getDataNodeIds().get(0);
      DataNodeId dataNode2 = clusterMap.getDataNodeIds().get(1);

      List<ReplicaId> replicaIds = clusterMap.getReplicaIds(clusterMap.getDataNodeId("localhost", dataNode1.getPort()));

      Map<String, Map<PartitionId, List<MessageInfo>>> replicaStores =
          new HashMap<String, Map<PartitionId, List<MessageInfo>>>();
      Map<String, Map<PartitionId, List<ByteBuffer>>> replicaBuffers =
          new HashMap<String, Map<PartitionId, List<ByteBuffer>>>();

      List<PartitionId> partitionIds = clusterMap.getWritablePartitionIds();
      Map<PartitionId, List<MessageInfo>> messageInfoNode1 = new HashMap<PartitionId, List<MessageInfo>>();
      Map<PartitionId, List<MessageInfo>> messageInfoNode2 = new HashMap<PartitionId, List<MessageInfo>>();
      Map<PartitionId, List<ByteBuffer>> bufferListNode1 = new HashMap<PartitionId, List<ByteBuffer>>();
      Map<PartitionId, List<ByteBuffer>> bufferListNode2 = new HashMap<PartitionId, List<ByteBuffer>>();
      for (int i = 0; i < partitionIds.size(); i++) {
        List<MessageInfo> messageInfoListLocalReplica = new ArrayList<MessageInfo>();
        List<ByteBuffer> messageBufferListLocalReplica = new ArrayList<ByteBuffer>();

        List<MessageInfo> messageInfoListRemoteReplica2 = new ArrayList<MessageInfo>();
        List<ByteBuffer> messageBufferListLocalReplica2 = new ArrayList<ByteBuffer>();

        for (int j = 0; j < 10; j++) {
          BlobId id = new BlobId(partitionIds.get(i));
          ByteBuffer byteBuffer = constructTestBlobInMessageFormat(id, 1000, random);
          long streamSize = byteBuffer.limit();
          messageInfoListLocalReplica.add(new MessageInfo(id, streamSize));
          messageInfoListRemoteReplica2.add(new MessageInfo(id, streamSize));
          messageBufferListLocalReplica.add(byteBuffer);
          messageBufferListLocalReplica2.add(byteBuffer);
        }

        // add an expired message to replica 2
        BlobId idExpired = new BlobId(partitionIds.get(i));
        ByteBuffer byteBuffer = constructTestBlobInMessageFormat(idExpired, 1000, random);
        long streamSize = byteBuffer.limit();
        messageInfoListRemoteReplica2.add(new MessageInfo(idExpired, streamSize, 1));
        messageBufferListLocalReplica2.add(byteBuffer);
        messageInfoNode1.put(partitionIds.get(i), messageInfoListLocalReplica);
        bufferListNode1.put(partitionIds.get(i), messageBufferListLocalReplica);

        // add additional messages to replica 2
        for (int j = 10; j < 15; j++) {
          BlobId id = new BlobId(partitionIds.get(i));
          byteBuffer = constructTestBlobInMessageFormat(id, 1000, random);
          streamSize = byteBuffer.limit();
          messageInfoListRemoteReplica2.add(new MessageInfo(id, streamSize));
          messageBufferListLocalReplica2.add(byteBuffer);
        }

        messageInfoNode2.put(partitionIds.get(i), messageInfoListRemoteReplica2);
        bufferListNode2.put(partitionIds.get(i), messageBufferListLocalReplica2);
      }
      replicaStores.put("localhost" + dataNode2.getPort(), messageInfoNode2);
      replicaBuffers.put("localhost" + dataNode2.getPort(), bufferListNode2);

      List<RemoteReplicaInfo> remoteReplicas = new ArrayList<RemoteReplicaInfo>();
      for (ReplicaId replicaId : replicaIds) {
        for (ReplicaId peerReplicaId : replicaId.getPeerReplicaIds()) {
          RemoteReplicaInfo remoteReplicaInfo = new RemoteReplicaInfo(peerReplicaId, replicaId,
              new MockStore(messageInfoNode1.get(replicaId.getPartitionId()),
                  bufferListNode1.get(replicaId.getPartitionId())), new MockFindToken(0, 0), 1000000,
              SystemTime.getInstance(), new Port(peerReplicaId.getDataNodeId().getPort(), PortType.PLAINTEXT));
          remoteReplicas.add(remoteReplicaInfo);
        }
      }

      Map<DataNodeId, List<RemoteReplicaInfo>> replicasToReplicate = new HashMap<DataNodeId, List<RemoteReplicaInfo>>();
      DataNodeId dataNodeId = null;
      for (RemoteReplicaInfo remoteReplicaInfo : remoteReplicas) {
        if (remoteReplicaInfo.getReplicaId().getDataNodeId().getPort() == dataNode2.getPort()) {
          dataNodeId = remoteReplicaInfo.getReplicaId().getDataNodeId();
          List<RemoteReplicaInfo> remoteReplicaInfoList =
              replicasToReplicate.get(remoteReplicaInfo.getReplicaId().getDataNodeId());
          if (remoteReplicaInfoList != null) {
            remoteReplicaInfoList.add(remoteReplicaInfo);
          } else {
            remoteReplicaInfoList = new ArrayList<RemoteReplicaInfo>();
            remoteReplicaInfoList.add(remoteReplicaInfo);
            replicasToReplicate.put(remoteReplicaInfo.getReplicaId().getDataNodeId(), remoteReplicaInfoList);
          }
        }
      }
      ReplicationConfig config = new ReplicationConfig(new VerifiableProperties(new Properties()));
      Map<String, List<ReplicaThread>> replicaThreadMap = new HashMap<String, List<ReplicaThread>>();
      replicaThreadMap.put("localhost", new ArrayList<ReplicaThread>());
      ReplicationMetrics replicationMetrics = new ReplicationMetrics(new MetricRegistry(), replicaIds);
      replicationMetrics
          .populatePerColoMetrics("localhost", new HashSet<String>(Arrays.asList("localhost")), replicaThreadMap);
      StoreKeyFactory storeKeyFactory = null;
      try {
        storeKeyFactory = Utils.getObj("com.github.ambry.commons.BlobIdFactory", clusterMap);
      } catch (Exception e) {
        System.out.println("Error creating StoreKeyFactory ");
        throw new IOException("Error creating StoreKeyFactory " + e);
      }

      ReplicaThread replicaThread =
          new ReplicaThread("threadtest", replicasToReplicate, new MockFindTokenFactory(), clusterMap,
              new AtomicInteger(0), clusterMap.getDataNodeId("localhost", dataNode1.getPort()),
              new MockConnectionPool(replicaStores, replicaBuffers, 3), config, replicationMetrics, null,
<<<<<<< HEAD
              storeKeyFactory, true, clusterMap.getMetricRegistry(), new ResponseHandler(clusterMap));
=======
              storeKeyFactory, true, clusterMap.getMetricRegistry(), false, "localhost");
>>>>>>> 39315d98
      List<ReplicaThread.ExchangeMetadataResponse> response = replicaThread.exchangeMetadata(
          new MockConnection("localhost", dataNode2.getPort(), replicaStores.get("localhost" + dataNode2.getPort()),
              replicaBuffers.get("localhost" + dataNode2.getPort()), 5), replicasToReplicate.get(dataNodeId));
      Assert.assertEquals(response.size(), replicasToReplicate.get(dataNodeId).size());
      for (int i = 0; i < response.size(); i++) {
        Assert.assertEquals(response.get(i).missingStoreKeys.size(), 0);
        Assert.assertEquals(((MockFindToken) response.get(i).remoteToken).getIndex(), 4);
        replicasToReplicate.get(dataNodeId).get(i).setToken(response.get(i).remoteToken);
      }

      response = replicaThread.exchangeMetadata(
          new MockConnection("localhost", dataNode2.getPort(), replicaStores.get("localhost" + dataNode2.getPort()),
              replicaBuffers.get("localhost" + dataNode2.getPort()), 5), replicasToReplicate.get(dataNodeId));
      Assert.assertEquals(response.size(), replicasToReplicate.get(dataNodeId).size());
      for (int i = 0; i < response.size(); i++) {
        Assert.assertEquals(response.get(i).missingStoreKeys.size(), 0);
        Assert.assertEquals(((MockFindToken) response.get(i).remoteToken).getIndex(), 8);
        replicasToReplicate.get(dataNodeId).get(i).setToken(response.get(i).remoteToken);
      }

      response = replicaThread.exchangeMetadata(
          new MockConnection("localhost", dataNode2.getPort(), replicaStores.get("localhost" + dataNode2.getPort()),
              replicaBuffers.get("localhost" + dataNode2.getPort()), 4), replicasToReplicate.get(dataNodeId));
      Assert.assertEquals(response.size(), replicasToReplicate.get(dataNodeId).size());
      for (int i = 0; i < response.size(); i++) {
        Assert.assertEquals(response.get(i).missingStoreKeys.size(), 1);
        Assert.assertEquals(((MockFindToken) response.get(i).remoteToken).getIndex(), 11);
      }

      replicaThread.fixMissingStoreKeys(
          new MockConnection("localhost", dataNode2.getPort(), replicaStores.get("localhost" + dataNode2.getPort()),
              replicaBuffers.get("localhost" + dataNode2.getPort()), 4), replicasToReplicate.get(dataNodeId), response);
      for (int i = 0; i < response.size(); i++) {
        replicasToReplicate.get(dataNodeId).get(i).setToken(response.get(i).remoteToken);
      }

      response = replicaThread.exchangeMetadata(
          new MockConnection("localhost", dataNode2.getPort(), replicaStores.get("localhost" + dataNode2.getPort()),
              replicaBuffers.get("localhost" + dataNode2.getPort()), 4), replicasToReplicate.get(dataNodeId));
      Assert.assertEquals(response.size(), replicasToReplicate.get(dataNodeId).size());
      for (int i = 0; i < response.size(); i++) {
        Assert.assertEquals(response.get(i).missingStoreKeys.size(), 3);
        Assert.assertEquals(((MockFindToken) response.get(i).remoteToken).getIndex(), 14);
      }
      replicaThread.fixMissingStoreKeys(
          new MockConnection("localhost", dataNode2.getPort(), replicaStores.get("localhost" + dataNode2.getPort()),
              replicaBuffers.get("localhost" + dataNode2.getPort()), 4), replicasToReplicate.get(dataNodeId), response);
      for (int i = 0; i < response.size(); i++) {
        replicasToReplicate.get(dataNodeId).get(i).setToken(response.get(i).remoteToken);
      }

      response = replicaThread.exchangeMetadata(
          new MockConnection("localhost", dataNode2.getPort(), replicaStores.get("localhost" + dataNode2.getPort()),
              replicaBuffers.get("localhost" + dataNode2.getPort()), 4), replicasToReplicate.get(dataNodeId));
      Assert.assertEquals(response.size(), replicasToReplicate.get(dataNodeId).size());
      for (int i = 0; i < response.size(); i++) {
        Assert.assertEquals(response.get(i).missingStoreKeys.size(), 1);
        Assert.assertEquals(((MockFindToken) response.get(i).remoteToken).getIndex(), 15);
      }

      replicaThread.fixMissingStoreKeys(
          new MockConnection("localhost", dataNode2.getPort(), replicaStores.get("localhost" + dataNode2.getPort()),
              replicaBuffers.get("localhost" + dataNode2.getPort()), 4), replicasToReplicate.get(dataNodeId), response);
      for (int i = 0; i < response.size(); i++) {
        replicasToReplicate.get(dataNodeId).get(i).setToken(response.get(i).remoteToken);
      }

      response = replicaThread.exchangeMetadata(
          new MockConnection("localhost", dataNode2.getPort(), replicaStores.get("localhost" + dataNode2.getPort()),
              replicaBuffers.get("localhost" + dataNode2.getPort()), 4), replicasToReplicate.get(dataNodeId));
      Assert.assertEquals(response.size(), replicasToReplicate.get(dataNodeId).size());
      for (int i = 0; i < response.size(); i++) {
        Assert.assertEquals(response.get(i).missingStoreKeys.size(), 0);
        Assert.assertEquals(((MockFindToken) response.get(i).remoteToken).getIndex(), 15);
      }

      //check replica1 store is the same as replica 2 store in messageinfo and byte buffers
      for (Map.Entry<PartitionId, List<MessageInfo>> entry : messageInfoNode2.entrySet()) {
        for (MessageInfo messageInfo : entry.getValue()) {
          boolean found = false;
          for (MessageInfo messageInfo1 : messageInfoNode1.get(entry.getKey())) {
            if (messageInfo.getStoreKey().equals(messageInfo1.getStoreKey())) {
              found = true;
              break;
            }
          }
          if (!found) {
            Assert.assertTrue(messageInfo.isExpired());
          }
        }
      }
      for (Map.Entry<PartitionId, List<ByteBuffer>> entry : bufferListNode2.entrySet()) {
        int totalFound = 0;
        for (ByteBuffer buf : entry.getValue()) {
          for (ByteBuffer bufActual : bufferListNode1.get(entry.getKey())) {
            if (Arrays.equals(buf.array(), bufActual.array())) {
              totalFound++;
              break;
            }
          }
        }
        Assert.assertEquals(totalFound, entry.getValue().size() - 1);
      }
    } catch (Exception e) {
      e.printStackTrace();
      Assert.assertTrue(false);
    }
  }

  @Test
  public void replicaThreadTestWithCorruptMessages()
      throws InterruptedException, IOException {
    try {
      Random random = new Random();
      MockClusterMap clusterMap = new MockClusterMap();
      DataNodeId dataNode1 = clusterMap.getDataNodeIds().get(0);
      DataNodeId dataNode2 = clusterMap.getDataNodeIds().get(1);

      List<ReplicaId> replicaIds = clusterMap.getReplicaIds(clusterMap.getDataNodeId("localhost", dataNode1.getPort()));

      Map<String, Map<PartitionId, List<MessageInfo>>> replicaStores =
          new HashMap<String, Map<PartitionId, List<MessageInfo>>>();
      Map<String, Map<PartitionId, List<ByteBuffer>>> replicaBuffers =
          new HashMap<String, Map<PartitionId, List<ByteBuffer>>>();

      List<PartitionId> partitionIds = clusterMap.getWritablePartitionIds();
      Map<PartitionId, List<MessageInfo>> messageInfoNode1 = new HashMap<PartitionId, List<MessageInfo>>();
      Map<PartitionId, List<MessageInfo>> messageInfoNode2 = new HashMap<PartitionId, List<MessageInfo>>();
      Map<PartitionId, List<ByteBuffer>> bufferListNode1 = new HashMap<PartitionId, List<ByteBuffer>>();
      Map<PartitionId, List<ByteBuffer>> bufferListNode2 = new HashMap<PartitionId, List<ByteBuffer>>();

      Map<PartitionId, BlobId> partitionIdToCorruptIdMap = new HashMap<PartitionId, BlobId>();

      for (int i = 0; i < partitionIds.size(); i++) {
        List<MessageInfo> messageInfoListLocalReplica = new ArrayList<MessageInfo>();
        List<ByteBuffer> messageBufferListLocalReplica = new ArrayList<ByteBuffer>();

        List<MessageInfo> messageInfoListRemoteReplica2 = new ArrayList<MessageInfo>();
        List<ByteBuffer> messageBufferListRemoteReplica2 = new ArrayList<ByteBuffer>();

        for (int j = 0; j < 10; j++) {
          BlobId id = new BlobId(partitionIds.get(i));
          ByteBuffer byteBuffer = constructTestBlobInMessageFormat(id, 1000, random);
          long streamSize = byteBuffer.limit();
          messageInfoListLocalReplica.add(new MessageInfo(id, streamSize));
          messageInfoListRemoteReplica2.add(new MessageInfo(id, streamSize));
          messageBufferListLocalReplica.add(byteBuffer);
          messageBufferListRemoteReplica2.add(byteBuffer);
        }

        // add a corrupt message to replica 2
        BlobId corruptId = new BlobId(partitionIds.get(i));
        ByteBuffer corruptByteBuffer = constructTestBlobInMessageFormat(corruptId, 1000, random);
        byte[] data = corruptByteBuffer.array();
        new Random().nextBytes(data);
        long corruptStreamSize = corruptByteBuffer.limit();
        messageInfoListRemoteReplica2.add(new MessageInfo(corruptId, corruptStreamSize));
        messageBufferListRemoteReplica2.add(corruptByteBuffer);
        partitionIdToCorruptIdMap.put(partitionIds.get(i), corruptId);

        // add additional messages to replica 2
        for (int j = 10; j < 15; j++) {
          BlobId id = new BlobId(partitionIds.get(i));
          ByteBuffer byteBuffer = constructTestBlobInMessageFormat(id, 1000, random);
          long streamSize = byteBuffer.limit();
          messageInfoListRemoteReplica2.add(new MessageInfo(id, streamSize));
          messageBufferListRemoteReplica2.add(byteBuffer);
        }

        // add an expired message to replica 2
        BlobId idExpired = new BlobId(partitionIds.get(i));
        ByteBuffer byteBuffer = constructTestBlobInMessageFormat(idExpired, 1000, random);
        long streamSize = byteBuffer.limit();
        messageInfoListRemoteReplica2.add(new MessageInfo(idExpired, streamSize, 1));
        messageBufferListRemoteReplica2.add(byteBuffer);

        messageInfoNode1.put(partitionIds.get(i), messageInfoListLocalReplica);
        bufferListNode1.put(partitionIds.get(i), messageBufferListLocalReplica);
        messageInfoNode2.put(partitionIds.get(i), messageInfoListRemoteReplica2);
        bufferListNode2.put(partitionIds.get(i), messageBufferListRemoteReplica2);
      }
      replicaStores.put("localhost" + dataNode2.getPort(), messageInfoNode2);
      replicaBuffers.put("localhost" + dataNode2.getPort(), bufferListNode2);

      List<RemoteReplicaInfo> remoteReplicas = new ArrayList<RemoteReplicaInfo>();
      for (ReplicaId replicaId : replicaIds) {
        for (ReplicaId peerReplicaId : replicaId.getPeerReplicaIds()) {
          RemoteReplicaInfo remoteReplicaInfo = new RemoteReplicaInfo(peerReplicaId, replicaId,
              new MockStore(messageInfoNode1.get(replicaId.getPartitionId()),
                  bufferListNode1.get(replicaId.getPartitionId())), new MockFindToken(0, 0), 1000000,
              SystemTime.getInstance(), new Port(peerReplicaId.getDataNodeId().getPort(), PortType.PLAINTEXT));
          remoteReplicas.add(remoteReplicaInfo);
        }
      }

      Map<DataNodeId, List<RemoteReplicaInfo>> replicasToReplicate = new HashMap<DataNodeId, List<RemoteReplicaInfo>>();
      DataNodeId dataNodeId = null;
      for (RemoteReplicaInfo remoteReplicaInfo : remoteReplicas) {
        if (remoteReplicaInfo.getReplicaId().getDataNodeId().getPort() == dataNode2.getPort()) {
          dataNodeId = remoteReplicaInfo.getReplicaId().getDataNodeId();
          List<RemoteReplicaInfo> remoteReplicaInfoList =
              replicasToReplicate.get(remoteReplicaInfo.getReplicaId().getDataNodeId());
          if (remoteReplicaInfoList != null) {
            remoteReplicaInfoList.add(remoteReplicaInfo);
          } else {
            remoteReplicaInfoList = new ArrayList<RemoteReplicaInfo>();
            remoteReplicaInfoList.add(remoteReplicaInfo);
            replicasToReplicate.put(remoteReplicaInfo.getReplicaId().getDataNodeId(), remoteReplicaInfoList);
          }
        }
      }
      ReplicationConfig config = new ReplicationConfig(new VerifiableProperties(new Properties()));
      Map<String, List<ReplicaThread>> replicaThreadMap = new HashMap<String, List<ReplicaThread>>();
      replicaThreadMap.put("localhost", new ArrayList<ReplicaThread>());
      ReplicationMetrics replicationMetrics = new ReplicationMetrics(new MetricRegistry(), replicaIds);
      replicationMetrics
          .populatePerColoMetrics("localhost", new HashSet<String>(Arrays.asList("localhost")), replicaThreadMap);
      StoreKeyFactory storeKeyFactory = null;
      try {
        storeKeyFactory = Utils.getObj("com.github.ambry.commons.BlobIdFactory", clusterMap);
      } catch (Exception e) {
        System.out.println("Error creating StoreKeyFactory ");
        throw new IOException("Error creating StoreKeyFactory " + e);
      }

      ReplicaThread replicaThread =
          new ReplicaThread("threadtest", replicasToReplicate, new MockFindTokenFactory(), clusterMap,
              new AtomicInteger(0), clusterMap.getDataNodeId("localhost", dataNode1.getPort()),
              new MockConnectionPool(replicaStores, replicaBuffers, 3), config, replicationMetrics, null,
<<<<<<< HEAD
              storeKeyFactory, true, clusterMap.getMetricRegistry(), new ResponseHandler(clusterMap));
=======
              storeKeyFactory, true, clusterMap.getMetricRegistry(), false, "localhost");
>>>>>>> 39315d98
      List<ReplicaThread.ExchangeMetadataResponse> response = replicaThread.exchangeMetadata(
          new MockConnection("localhost", dataNode2.getPort(), replicaStores.get("localhost" + dataNode2.getPort()),
              replicaBuffers.get("localhost" + dataNode2.getPort()), 5), replicasToReplicate.get(dataNodeId));
      Assert.assertEquals(response.size(), replicasToReplicate.get(dataNodeId).size());
      for (int i = 0; i < response.size(); i++) {
        Assert.assertEquals(response.get(i).missingStoreKeys.size(), 0);
        Assert.assertEquals(((MockFindToken) response.get(i).remoteToken).getIndex(), 4);
        replicasToReplicate.get(dataNodeId).get(i).setToken(response.get(i).remoteToken);
      }

      response = replicaThread.exchangeMetadata(
          new MockConnection("localhost", dataNode2.getPort(), replicaStores.get("localhost" + dataNode2.getPort()),
              replicaBuffers.get("localhost" + dataNode2.getPort()), 5), replicasToReplicate.get(dataNodeId));
      Assert.assertEquals(response.size(), replicasToReplicate.get(dataNodeId).size());
      for (int i = 0; i < response.size(); i++) {
        Assert.assertEquals(response.get(i).missingStoreKeys.size(), 0);
        Assert.assertEquals(((MockFindToken) response.get(i).remoteToken).getIndex(), 8);
        replicasToReplicate.get(dataNodeId).get(i).setToken(response.get(i).remoteToken);
      }

      response = replicaThread.exchangeMetadata(
          new MockConnection("localhost", dataNode2.getPort(), replicaStores.get("localhost" + dataNode2.getPort()),
              replicaBuffers.get("localhost" + dataNode2.getPort()), 4), replicasToReplicate.get(dataNodeId));
      Assert.assertEquals(response.size(), replicasToReplicate.get(dataNodeId).size());
      for (int i = 0; i < response.size(); i++) {
        // one message is corrupt
        Assert.assertEquals(response.get(i).missingStoreKeys.size(), 2);
        Assert.assertEquals(((MockFindToken) response.get(i).remoteToken).getIndex(), 11);
      }

      replicaThread.fixMissingStoreKeys(
          new MockConnection("localhost", dataNode2.getPort(), replicaStores.get("localhost" + dataNode2.getPort()),
              replicaBuffers.get("localhost" + dataNode2.getPort()), 4), replicasToReplicate.get(dataNodeId), response);
      for (int i = 0; i < response.size(); i++) {
        replicasToReplicate.get(dataNodeId).get(i).setToken(response.get(i).remoteToken);
      }

      response = replicaThread.exchangeMetadata(
          new MockConnection("localhost", dataNode2.getPort(), replicaStores.get("localhost" + dataNode2.getPort()),
              replicaBuffers.get("localhost" + dataNode2.getPort()), 4), replicasToReplicate.get(dataNodeId));
      Assert.assertEquals(response.size(), replicasToReplicate.get(dataNodeId).size());
      for (int i = 0; i < response.size(); i++) {
        Assert.assertEquals(response.get(i).missingStoreKeys.size(), 3);
        Assert.assertEquals(((MockFindToken) response.get(i).remoteToken).getIndex(), 14);
      }
      replicaThread.fixMissingStoreKeys(
          new MockConnection("localhost", dataNode2.getPort(), replicaStores.get("localhost" + dataNode2.getPort()),
              replicaBuffers.get("localhost" + dataNode2.getPort()), 4), replicasToReplicate.get(dataNodeId), response);
      for (int i = 0; i < response.size(); i++) {
        replicasToReplicate.get(dataNodeId).get(i).setToken(response.get(i).remoteToken);
      }

      response = replicaThread.exchangeMetadata(
          new MockConnection("localhost", dataNode2.getPort(), replicaStores.get("localhost" + dataNode2.getPort()),
              replicaBuffers.get("localhost" + dataNode2.getPort()), 4), replicasToReplicate.get(dataNodeId));
      Assert.assertEquals(response.size(), replicasToReplicate.get(dataNodeId).size());
      for (int i = 0; i < response.size(); i++) {
        // one message is corrupt
        Assert.assertTrue(response.get(i).missingStoreKeys.size() == 1);
        Assert.assertEquals(((MockFindToken) response.get(i).remoteToken).getIndex(), 16);
      }

      replicaThread.fixMissingStoreKeys(
          new MockConnection("localhost", dataNode2.getPort(), replicaStores.get("localhost" + dataNode2.getPort()),
              replicaBuffers.get("localhost" + dataNode2.getPort()), 4), replicasToReplicate.get(dataNodeId), response);
      for (int i = 0; i < response.size(); i++) {
        replicasToReplicate.get(dataNodeId).get(i).setToken(response.get(i).remoteToken);
      }

      response = replicaThread.exchangeMetadata(
          new MockConnection("localhost", dataNode2.getPort(), replicaStores.get("localhost" + dataNode2.getPort()),
              replicaBuffers.get("localhost" + dataNode2.getPort()), 4), replicasToReplicate.get(dataNodeId));
      Assert.assertEquals(response.size(), replicasToReplicate.get(dataNodeId).size());
      for (int i = 0; i < response.size(); i++) {
        Assert.assertTrue(response.get(i).missingStoreKeys.size() == 0);
        Assert.assertEquals(((MockFindToken) response.get(i).remoteToken).getIndex(), 16);
      }

      //check replica1 store is the same as replica 2 store in messageinfo and byte buffers
      for (Map.Entry<PartitionId, List<MessageInfo>> entry : messageInfoNode2.entrySet()) {
        PartitionId partitionId = entry.getKey();
        for (MessageInfo messageInfo : entry.getValue()) {
          boolean found = false;
          for (MessageInfo messageInfo1 : messageInfoNode1.get(entry.getKey())) {
            if (messageInfo.getStoreKey().equals(messageInfo1.getStoreKey())) {
              found = true;
              break;
            }
          }
          if (!found) {
            if (!messageInfo.isExpired() && !(messageInfo.getStoreKey()
                .equals(partitionIdToCorruptIdMap.get(partitionId)))) {
              Assert.assertFalse("Message is neither expired nor corrupt " + messageInfo, false);
            }
          }
        }
      }
      for (Map.Entry<PartitionId, List<ByteBuffer>> entry : bufferListNode2.entrySet()) {
        int totalFound = 0;
        for (ByteBuffer buf : entry.getValue()) {
          for (ByteBuffer bufActual : bufferListNode1.get(entry.getKey())) {
            if (Arrays.equals(buf.array(), bufActual.array())) {
              totalFound++;
              break;
            }
          }
        }
        Assert.assertEquals(totalFound, entry.getValue().size() - 2);
      }
    } catch (Exception e) {
      e.printStackTrace();
      Assert.assertTrue(false);
    }
  }

  private ByteBuffer constructTestBlobInMessageFormat(BlobId id, long blobSize, Random random)
      throws MessageFormatException, IOException {
    return constructEntireMessageForTestBlob(id, blobSize, random, "test");
  }

  /**
   * To construct an entire message with header, blob property, usermeta data and blob content
   * @param id Blob id for which the message has to be constructed
   * @param blobSize the size of the blob
   * @param random Random object used to generated usermetadata size
   * @param serviceId SerivceId used in blob properties
   * @return ByteBuffer representing the entire message
   * @throws MessageFormatException
   * @throws IOException
   */

  private ByteBuffer constructEntireMessageForTestBlob(BlobId id, long blobSize, Random random, String serviceId)
      throws MessageFormatException, IOException {

    int userMetadataSize = random.nextInt((int) blobSize / 2);
    byte[] usermetadata = new byte[userMetadataSize];
    byte[] blob = new byte[(int) blobSize];
    new Random().nextBytes(usermetadata);
    new Random().nextBytes(blob);
    BlobProperties blobProperties = new BlobProperties(blobSize, serviceId);

    MessageFormatInputStream inputStream =
        new PutMessageFormatInputStream(id, blobProperties, ByteBuffer.wrap(usermetadata),
            new ByteBufferInputStream(ByteBuffer.wrap(blob)), (int) blobSize);
    int streamSize = (int) inputStream.getSize();
    byte[] entireBlob = new byte[streamSize];
    inputStream.read(entireBlob, 0, streamSize);
    return ByteBuffer.wrap(entireBlob);
  }
}
<|MERGE_RESOLUTION|>--- conflicted
+++ resolved
@@ -629,11 +629,8 @@
           new ReplicaThread("threadtest", replicasToReplicate, new MockFindTokenFactory(), clusterMap,
               new AtomicInteger(0), clusterMap.getDataNodeId("localhost", dataNode1.getPort()),
               new MockConnectionPool(replicaStores, replicaBuffers, 3), config, replicationMetrics, null,
-<<<<<<< HEAD
-              storeKeyFactory, true, clusterMap.getMetricRegistry(), new ResponseHandler(clusterMap));
-=======
-              storeKeyFactory, true, clusterMap.getMetricRegistry(), false, "localhost");
->>>>>>> 39315d98
+              storeKeyFactory, true, clusterMap.getMetricRegistry(), false, "localhost",
+              new ResponseHandler(clusterMap));
       List<ReplicaThread.ExchangeMetadataResponse> response = replicaThread.exchangeMetadata(
           new MockConnection("localhost", dataNode2.getPort(), replicaStores.get("localhost" + dataNode2.getPort()),
               replicaBuffers.get("localhost" + dataNode2.getPort()), 5), replicasToReplicate.get(dataNodeId));
@@ -888,11 +885,8 @@
           new ReplicaThread("threadtest", replicasToReplicate, new MockFindTokenFactory(), clusterMap,
               new AtomicInteger(0), clusterMap.getDataNodeId("localhost", dataNode1.getPort()),
               new MockConnectionPool(replicaStores, replicaBuffers, 3), config, replicationMetrics, null,
-<<<<<<< HEAD
-              storeKeyFactory, true, clusterMap.getMetricRegistry(), new ResponseHandler(clusterMap));
-=======
-              storeKeyFactory, true, clusterMap.getMetricRegistry(), false, "localhost");
->>>>>>> 39315d98
+              storeKeyFactory, true, clusterMap.getMetricRegistry(), false, "localhost",
+              new ResponseHandler(clusterMap));
       List<ReplicaThread.ExchangeMetadataResponse> response = replicaThread.exchangeMetadata(
           new MockConnection("localhost", dataNode2.getPort(), replicaStores.get("localhost" + dataNode2.getPort()),
               replicaBuffers.get("localhost" + dataNode2.getPort()), 5), replicasToReplicate.get(dataNodeId));
@@ -1122,11 +1116,8 @@
           new ReplicaThread("threadtest", replicasToReplicate, new MockFindTokenFactory(), clusterMap,
               new AtomicInteger(0), clusterMap.getDataNodeId("localhost", dataNode1.getPort()),
               new MockConnectionPool(replicaStores, replicaBuffers, 3), config, replicationMetrics, null,
-<<<<<<< HEAD
-              storeKeyFactory, true, clusterMap.getMetricRegistry(), new ResponseHandler(clusterMap));
-=======
-              storeKeyFactory, true, clusterMap.getMetricRegistry(), false, "localhost");
->>>>>>> 39315d98
+              storeKeyFactory, true, clusterMap.getMetricRegistry(), false, "localhost",
+              new ResponseHandler(clusterMap));
       List<ReplicaThread.ExchangeMetadataResponse> response = replicaThread.exchangeMetadata(
           new MockConnection("localhost", dataNode2.getPort(), replicaStores.get("localhost" + dataNode2.getPort()),
               replicaBuffers.get("localhost" + dataNode2.getPort()), 5), replicasToReplicate.get(dataNodeId));
