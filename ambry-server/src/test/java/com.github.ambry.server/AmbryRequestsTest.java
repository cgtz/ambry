--- conflicted
+++ resolved
@@ -809,13 +809,8 @@
     PartitionId compactionScheduledPartitionId = null;
 
     MockStorageManager() throws StoreException {
-<<<<<<< HEAD
-      super(new StoreConfig(VPROPS), new DiskManagerConfig(VPROPS), new MetricRegistry(), Collections.EMPTY_LIST, null,
-          null, null, new MockTime(), Utils.newScheduler(1, true));
-=======
-      super(new StoreConfig(new VerifiableProperties(new Properties())), Utils.newScheduler(1, true),
-          new MetricRegistry(), Collections.EMPTY_LIST, null, null, null, null, new MockTime());
->>>>>>> 04ea0e6d
+      super(new StoreConfig(VPROPS), new DiskManagerConfig(VPROPS), Utils.newScheduler(1, true),
+          new MetricRegistry(), Collections.emptyList(), null, null, null, null, new MockTime());
     }
 
     @Override
