/**
 * Copyright 2017 LinkedIn Corp. All rights reserved.
 *
 * Licensed under the Apache License, Version 2.0 (the "License");
 * you may not use this file except in compliance with the License.
 * You may obtain a copy of the License at
 *
 * http://www.apache.org/licenses/LICENSE-2.0
 *
 * Unless required by applicable law or agreed to in writing, software
 * distributed under the License is distributed on an "AS IS" BASIS,
 * WITHOUT WARRANTIES OR CONDITIONS OF ANY KIND, either express or implied.
 */

package com.github.ambry.server;

import com.codahale.metrics.MetricRegistry;
import com.github.ambry.clustermap.MockPartitionId;
import com.github.ambry.clustermap.PartitionId;
import com.github.ambry.config.DiskManagerConfig;
import com.github.ambry.config.StatsManagerConfig;
import com.github.ambry.config.StoreConfig;
import com.github.ambry.config.VerifiableProperties;
import com.github.ambry.store.FindInfo;
import com.github.ambry.store.FindToken;
import com.github.ambry.store.MessageWriteSet;
import com.github.ambry.store.StorageManager;
import com.github.ambry.store.Store;
import com.github.ambry.store.StoreErrorCodes;
import com.github.ambry.store.StoreException;
import com.github.ambry.store.StoreGetOptions;
import com.github.ambry.store.StoreInfo;
import com.github.ambry.store.StoreKey;
import com.github.ambry.store.StoreStats;
import com.github.ambry.store.TimeRange;
import com.github.ambry.utils.MockTime;
import com.github.ambry.utils.Pair;
import com.github.ambry.utils.SystemTime;
import com.github.ambry.utils.Utils;
import com.github.ambry.utils.UtilsTest;
import java.io.File;
import java.io.IOException;
import java.nio.file.Files;
import java.util.ArrayList;
import java.util.Collections;
import java.util.EnumSet;
import java.util.HashMap;
import java.util.List;
import java.util.Map;
import java.util.Properties;
import java.util.Random;
import java.util.Set;
import org.junit.After;
import org.junit.Test;

import static org.junit.Assert.*;


/**
 * Tests for {@link StatsManager}.
 */
public class StatsManagerTest {
  private static final int MAX_ACCOUNT_COUNT = 10;
  private static final int MIN_ACCOUNT_COUNT = 5;
  private static final int MAX_CONTAINER_COUNT = 6;
  private static final int MIN_CONTAINER_COUNT = 3;
  private final StatsManager statsManager;
  private final String outputFileString;
  private final File tempDir;
  private final StatsSnapshot preAggregatedSnapshot;
  private final Map<PartitionId, Store> storeMap;
  private final Random random = new Random();
  private final StatsManagerConfig config;

  /**
   * Deletes the temporary directory.
   * @throws InterruptedException
   * @throws IOException
   */
  @After
  public void cleanup() throws IOException {
    File[] files = tempDir.listFiles();
    if (files == null) {
      throw new IOException("Could not list files in directory: " + tempDir.getAbsolutePath());
    }
    for (File file : files) {
      assertTrue(file + " could not be deleted", file.delete());
    }
  }

  public StatsManagerTest() throws IOException, StoreException {
    tempDir = Files.createTempDirectory("nodeStatsDir-" + UtilsTest.getRandomString(10)).toFile();
    tempDir.deleteOnExit();
    outputFileString = (new File(tempDir.getAbsolutePath(), "stats_output.json")).getAbsolutePath();
    storeMap = new HashMap<>();
    preAggregatedSnapshot = generateRandomSnapshot();
    Pair<StatsSnapshot, StatsSnapshot> baseSliceAndNewSlice = new Pair<>(preAggregatedSnapshot, null);
    for (int i = 0; i < 2; i++) {
      baseSliceAndNewSlice = decomposeSnapshot(baseSliceAndNewSlice.getFirst());
      storeMap.put(new MockPartitionId(i), new MockStore(new MockStoreStats(baseSliceAndNewSlice.getSecond(), false)));
    }
    storeMap.put(new MockPartitionId(2), new MockStore(new MockStoreStats(baseSliceAndNewSlice.getFirst(), false)));
    StorageManager storageManager = new MockStorageManager(storeMap);
    Properties properties = new Properties();
    properties.put("stats.output.file.path", outputFileString);
    config = new StatsManagerConfig(new VerifiableProperties(properties));
    statsManager = new StatsManager(storageManager, new ArrayList<>(storeMap.keySet()), new MetricRegistry(), config,
        new MockTime());
  }

  /**
   * Test to verify that the {@link StatsManager} is collecting, aggregating and publishing correctly using randomly
   * generated data sets and mock {@link Store}s and {@link StorageManager}.
   * @throws StoreException
   * @throws IOException
   * @throws InterruptedException
   */
  @Test
  public void testStatsManagerCollectAggregateAndPublish() throws IOException {
    StatsSnapshot actualSnapshot = new StatsSnapshot(0L, null);
    List<String> unreachableStores = Collections.EMPTY_LIST;
    for (PartitionId partitionId : storeMap.keySet()) {
      statsManager.collectAndAggregate(actualSnapshot, partitionId, unreachableStores);
    }
    assertTrue("Actual aggregated StatsSnapshot does not match with expected snapshot",
        preAggregatedSnapshot.equals(actualSnapshot));
    StatsHeader statsHeader =
        new StatsHeader(StatsHeader.StatsDescription.QUOTA, SystemTime.getInstance().milliseconds(),
            storeMap.keySet().size(), storeMap.keySet().size(), unreachableStores);
    File outputFile = new File(outputFileString);
    if (outputFile.exists()) {
      outputFile.createNewFile();
    }
    long fileLengthBefore = outputFile.length();
    statsManager.publish(new StatsWrapper(statsHeader, actualSnapshot));
    assertTrue("Failed to publish stats to file", outputFile.length() > fileLengthBefore);
  }

  /**
   * Test to verify the behavior when dealing with {@link Store} that is null and when {@link StoreException} is thrown.
   * @throws StoreException
   * @throws IOException
   */
  @Test
  public void testStatsManagerWithProblematicStores() throws StoreException, IOException {
    Map<PartitionId, Store> problematicStoreMap = new HashMap<>();
    problematicStoreMap.put(new MockPartitionId(1), null);
    Store exceptionStore = new MockStore(new MockStoreStats(null, true));
    problematicStoreMap.put(new MockPartitionId(2), exceptionStore);
    StatsManager testStatsManager =
        new StatsManager(new MockStorageManager(problematicStoreMap), new ArrayList<>(problematicStoreMap.keySet()),
            new MetricRegistry(), config, new MockTime());
    List<String> unreachableStores = new ArrayList<>();
    StatsSnapshot actualSnapshot = new StatsSnapshot(0L, null);
    for (PartitionId partitionId : problematicStoreMap.keySet()) {
      testStatsManager.collectAndAggregate(actualSnapshot, partitionId, unreachableStores);
    }
    assertEquals("Aggregated StatsSnapshot should not contain any value", 0L, actualSnapshot.getValue());
    assertEquals("Unreachable store count mismatch with expected value", 2, unreachableStores.size());
    // test for the scenario where some stores are healthy and some are bad
    Map<PartitionId, Store> mixedStoreMap = new HashMap<>(storeMap);
    unreachableStores.clear();
    mixedStoreMap.put(new MockPartitionId(3), null);
    mixedStoreMap.put(new MockPartitionId(4), exceptionStore);
    testStatsManager = new StatsManager(new MockStorageManager(mixedStoreMap), new ArrayList<>(mixedStoreMap.keySet()),
        new MetricRegistry(), config, new MockTime());
    actualSnapshot = new StatsSnapshot(0L, null);
    for (PartitionId partitionId : mixedStoreMap.keySet()) {
      testStatsManager.collectAndAggregate(actualSnapshot, partitionId, unreachableStores);
    }
    assertTrue("Actual aggregated StatsSnapshot does not match with expected snapshot",
        preAggregatedSnapshot.equals(actualSnapshot));
    assertEquals("Unreachable store count mismatch with expected value", 2, unreachableStores.size());
  }

  /**
   * Test to verify {@link StatsManager} can start and shutdown properly.
   * @throws InterruptedException
   */
  @Test
  public void testStatsManagerStartAndShutdown() throws InterruptedException {
    statsManager.start();
    statsManager.shutdown();
  }

  /**
   * Test to verify {@link StatsManager} can shutdown properly even before it's started.
   * @throws InterruptedException
   */
  @Test
  public void testShutdownBeforeStart() throws InterruptedException {
    statsManager.shutdown();
  }

  /**
   * Generate a random, two levels of nesting (accountId, containerId) {@link StatsSnapshot} for testing aggregation
   * @return a {@link StatsSnapshot} with random structure and values
   */
  private StatsSnapshot generateRandomSnapshot() {
    Map<String, StatsSnapshot> accountMap = new HashMap<>();
    long totalSize = 0;
    for (int i = 0; i < random.nextInt(MAX_ACCOUNT_COUNT - MIN_ACCOUNT_COUNT + 1) + MIN_ACCOUNT_COUNT; i++) {
      Map<String, StatsSnapshot> containerMap = new HashMap<>();
      long subTotalSize = 0;
      for (int j = 0; j < random.nextInt(MAX_CONTAINER_COUNT - MIN_CONTAINER_COUNT + 1) + MIN_CONTAINER_COUNT; j++) {
        long validSize = random.nextInt(2501) + 500;
        subTotalSize += validSize;
        containerMap.put("containerId_".concat(String.valueOf(j)), new StatsSnapshot(validSize, null));
      }
      totalSize += subTotalSize;
      accountMap.put("accountId_".concat(String.valueOf(i)), new StatsSnapshot(subTotalSize, containerMap));
    }
    return new StatsSnapshot(totalSize, accountMap);
  }

  /**
   * Decompose a nested (accountId, containerId) {@link StatsSnapshot} randomly from a given base snapshot into two
   * slices of the original base snapshot. The given base snapshot is unmodified.
   * @param baseSnapshot the base snapshot to be used for the decomposition
   * @return A {@link Pair} of {@link StatsSnapshot}s whose first element is what remains from the base snapshot
   * after the decomposition and whose second element is the random slice taken from the original base snapshot.
   */
  private Pair<StatsSnapshot, StatsSnapshot> decomposeSnapshot(StatsSnapshot baseSnapshot) {
    int accountSliceCount = random.nextInt(baseSnapshot.getSubMap().size() + 1);
    Map<String, StatsSnapshot> accountMap1 = new HashMap<>();
    Map<String, StatsSnapshot> accountMap2 = new HashMap<>();
    long partialTotalSize = 0;
    for (Map.Entry<String, StatsSnapshot> accountEntry : baseSnapshot.getSubMap().entrySet()) {
      if (accountSliceCount > 0) {
        int containerSliceCount = random.nextInt(accountEntry.getValue().getSubMap().size() + 1);
        Map<String, StatsSnapshot> containerMap1 = new HashMap<>();
        Map<String, StatsSnapshot> containerMap2 = new HashMap<>();
        long partialSubTotalSize = 0;
        for (Map.Entry<String, StatsSnapshot> containerEntry : accountEntry.getValue().getSubMap().entrySet()) {
          if (containerSliceCount > 0) {
            long baseValue = containerEntry.getValue().getValue();
            long partialValue = random.nextInt((int) baseValue);
            containerMap1.put(containerEntry.getKey(), new StatsSnapshot(baseValue - partialValue, null));
            containerMap2.put(containerEntry.getKey(), new StatsSnapshot(partialValue, null));
            partialSubTotalSize += partialValue;
            containerSliceCount--;
          } else {
            containerMap1.put(containerEntry.getKey(), containerEntry.getValue());
          }
        }
        accountMap1.put(accountEntry.getKey(),
            new StatsSnapshot(accountEntry.getValue().getValue() - partialSubTotalSize, containerMap1));
        accountMap2.put(accountEntry.getKey(), new StatsSnapshot(partialSubTotalSize, containerMap2));
        partialTotalSize += partialSubTotalSize;
        accountSliceCount--;
      } else {
        accountMap1.put(accountEntry.getKey(), accountEntry.getValue());
      }
    }
    return new Pair<>(new StatsSnapshot(baseSnapshot.getValue() - partialTotalSize, accountMap1),
        new StatsSnapshot(partialTotalSize, accountMap2));
  }

  /**
   * Mocked {@link StorageManager} that is intended to have only the overwritten methods to be called and return
   * predefined values.
   */
  private static class MockStorageManager extends StorageManager {
    private static final VerifiableProperties VPROPS = new VerifiableProperties(new Properties());
    private final Map<PartitionId, Store> storeMap;

    MockStorageManager(Map<PartitionId, Store> map) throws StoreException {
<<<<<<< HEAD
      super(new StoreConfig(VPROPS), new DiskManagerConfig(VPROPS), new MetricRegistry(), new ArrayList<>(), null, null,
          null, SystemTime.getInstance(), Utils.newScheduler(1, false));
=======
      super(new StoreConfig(new VerifiableProperties(new Properties())), Utils.newScheduler(1, false),
          new MetricRegistry(), new ArrayList<ReplicaId>(), null, null, null, null, SystemTime.getInstance());
>>>>>>> 04ea0e6d
      storeMap = map;
    }

    @Override
    public Store getStore(PartitionId id) {
      return storeMap.get(id);
    }
  }

  /**
   * Mocked {@link Store} that is intended to return a predefined {@link StoreStats} when getStoreStats is called.
   */
  private class MockStore implements Store {
    private final StoreStats storeStats;

    MockStore(StoreStats storeStats) {
      this.storeStats = storeStats;
    }

    @Override
    public void start() throws StoreException {
      throw new IllegalStateException("Not implemented");
    }

    @Override
    public StoreInfo get(List<? extends StoreKey> ids, EnumSet<StoreGetOptions> storeGetOptions) throws StoreException {
      throw new IllegalStateException("Not implemented");
    }

    @Override
    public void put(MessageWriteSet messageSetToWrite) throws StoreException {
      throw new IllegalStateException("Not implemented");
    }

    @Override
    public void delete(MessageWriteSet messageSetToDelete) throws StoreException {
      throw new IllegalStateException("Not implemented");
    }

    @Override
    public FindInfo findEntriesSince(FindToken token, long maxTotalSizeOfEntries) throws StoreException {
      throw new IllegalStateException("Not implemented");
    }

    @Override
    public Set<StoreKey> findMissingKeys(List<StoreKey> keys) throws StoreException {
      throw new IllegalStateException("Not implemented");
    }

    @Override
    public StoreStats getStoreStats() {
      return storeStats;
    }

    @Override
    public boolean isKeyDeleted(StoreKey key) throws StoreException {
      throw new IllegalStateException("Not implemented");
    }

    @Override
    public long getSizeInBytes() {
      throw new IllegalStateException("Not implemented");
    }

    @Override
    public void shutdown() throws StoreException {
      throw new IllegalStateException("Not implemented");
    }
  }

  /**
   * Mocked {@link StoreStats} to return predefined {@link StatsSnapshot} when getStatsSnapshot is called.
   */
  private class MockStoreStats implements StoreStats {
    private final StatsSnapshot statsSnapshot;
    private final boolean throwStoreException;

    MockStoreStats(StatsSnapshot statsSnapshot, boolean throwStoreException) {
      this.statsSnapshot = statsSnapshot;
      this.throwStoreException = throwStoreException;
    }

    @Override
    public Pair<Long, Long> getValidSize(TimeRange timeRange) throws StoreException {
      throw new IllegalStateException("Not implemented");
    }

    @Override
    public StatsSnapshot getStatsSnapshot(long referenceTimeInMs) throws StoreException {
      if (throwStoreException) {
        throw new StoreException("Test", StoreErrorCodes.Unknown_Error);
      }
      return statsSnapshot;
    }
  }
}<|MERGE_RESOLUTION|>--- conflicted
+++ resolved
@@ -36,7 +36,6 @@
 import com.github.ambry.utils.MockTime;
 import com.github.ambry.utils.Pair;
 import com.github.ambry.utils.SystemTime;
-import com.github.ambry.utils.Utils;
 import com.github.ambry.utils.UtilsTest;
 import java.io.File;
 import java.io.IOException;
@@ -265,13 +264,8 @@
     private final Map<PartitionId, Store> storeMap;
 
     MockStorageManager(Map<PartitionId, Store> map) throws StoreException {
-<<<<<<< HEAD
-      super(new StoreConfig(VPROPS), new DiskManagerConfig(VPROPS), new MetricRegistry(), new ArrayList<>(), null, null,
-          null, SystemTime.getInstance(), Utils.newScheduler(1, false));
-=======
-      super(new StoreConfig(new VerifiableProperties(new Properties())), Utils.newScheduler(1, false),
-          new MetricRegistry(), new ArrayList<ReplicaId>(), null, null, null, null, SystemTime.getInstance());
->>>>>>> 04ea0e6d
+      super(new StoreConfig(VPROPS), new DiskManagerConfig(VPROPS), null, new MetricRegistry(), new ArrayList<>(), null,
+          null, null, null, SystemTime.getInstance());
       storeMap = map;
     }
 
