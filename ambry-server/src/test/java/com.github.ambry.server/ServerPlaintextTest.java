/**
 * Copyright 2016 LinkedIn Corp. All rights reserved.
 *
 * Licensed under the Apache License, Version 2.0 (the "License");
 * you may not use this file except in compliance with the License.
 * You may obtain a copy of the License at
 *
 * http://www.apache.org/licenses/LICENSE-2.0
 *
 * Unless required by applicable law or agreed to in writing, software
 * distributed under the License is distributed on an "AS IS" BASIS,
 * WITHOUT WARRANTIES OR CONDITIONS OF ANY KIND, either express or implied.
 */
package com.github.ambry.server;

import com.github.ambry.clustermap.DataNodeId;
import com.github.ambry.network.Port;
import com.github.ambry.network.PortType;
import com.github.ambry.utils.SystemTime;
import com.github.ambry.utils.Utils;
import java.io.IOException;
import java.net.URISyntaxException;
import java.security.GeneralSecurityException;
import java.util.ArrayList;
import java.util.List;
import java.util.Properties;
import org.junit.AfterClass;
import org.junit.BeforeClass;
import org.junit.Test;


public class ServerPlaintextTest {
  private static Properties coordinatorProps;
  private static MockNotificationSystem notificationSystem;
  private static MockCluster plaintextCluster;

  @BeforeClass
  public static void initializeTests()
      throws Exception {
    coordinatorProps = new Properties();
    notificationSystem = new MockNotificationSystem(9);
    plaintextCluster = new MockCluster(notificationSystem, false, SystemTime.getInstance());
    plaintextCluster.startServers();
  }

  public ServerPlaintextTest()
      throws Exception {
  }

  @AfterClass
  public static void cleanup()
      throws IOException {
    long start = System.currentTimeMillis();
    // cleanup appears to hang sometimes. And, it sometimes takes a long time. Printing some info until cleanup is fast
    // and reliable.
    System.out.println("About to invoke cluster.cleanup()");
    if (plaintextCluster != null) {
      plaintextCluster.cleanup();
    }
    System.out.println("cluster.cleanup() took " + (System.currentTimeMillis() - start) + " ms.");
  }

  @Test
  public void startStopTest()
      throws IOException, InstantiationException, URISyntaxException, GeneralSecurityException {
  }

  @Test
  public void endToEndTest()
      throws InterruptedException, IOException, InstantiationException, URISyntaxException, GeneralSecurityException {
    DataNodeId dataNodeId = plaintextCluster.getClusterMap().getDataNodeIds().get(0);
    ServerTestUtil
        .endToEndTest(new Port(dataNodeId.getPort(), PortType.PLAINTEXT), "DC1", "", plaintextCluster, null, null,
            coordinatorProps);
  }

  @Test
<<<<<<< HEAD
=======
  public void endToEndReplicationWithMultiNodeSinglePartitionTest()
      throws InterruptedException, IOException, InstantiationException, URISyntaxException, GeneralSecurityException {
    DataNodeId dataNodeId = plaintextCluster.getClusterMap().getDataNodeIds().get(0);
    ArrayList<String> dataCenterList = Utils.splitString("DC1,DC2,DC3", ",");
    List<DataNodeId> dataNodes = plaintextCluster.getOneDataNodeFromEachDatacenter(dataCenterList);
    ServerTestUtil.endToEndReplicationWithMultiNodeSinglePartitionTest("DC1", "", dataNodeId.getPort(),
        new Port(dataNodes.get(0).getPort(), PortType.PLAINTEXT),
        new Port(dataNodes.get(1).getPort(), PortType.PLAINTEXT),
        new Port(dataNodes.get(2).getPort(), PortType.PLAINTEXT), plaintextCluster, null, null, notificationSystem,
        coordinatorProps);
  }

  @Test
>>>>>>> ecb8683f
  public void endToEndReplicationWithMultiNodeMultiPartitionTest()
      throws InterruptedException, IOException, InstantiationException, URISyntaxException, GeneralSecurityException {
    DataNodeId dataNode = plaintextCluster.getClusterMap().getDataNodeIds().get(0);
    ArrayList<String> dataCenterList = Utils.splitString("DC1,DC2,DC3", ",");
    List<DataNodeId> dataNodes = plaintextCluster.getOneDataNodeFromEachDatacenter(dataCenterList);
    ServerTestUtil.endToEndReplicationWithMultiNodeMultiPartitionTest(dataNode.getPort(),
        new Port(dataNodes.get(0).getPort(), PortType.PLAINTEXT),
        new Port(dataNodes.get(1).getPort(), PortType.PLAINTEXT),
        new Port(dataNodes.get(2).getPort(), PortType.PLAINTEXT), plaintextCluster, null, null, null, null, null, null,
        notificationSystem);
  }

  @Test
  public void endToEndReplicationWithMultiNodeMultiPartitionMultiDCTest()
      throws Exception {
    ServerTestUtil
        .endToEndReplicationWithMultiNodeMultiPartitionMultiDCTest("DC1", "", PortType.PLAINTEXT, plaintextCluster,
            notificationSystem, coordinatorProps);
  }
}<|MERGE_RESOLUTION|>--- conflicted
+++ resolved
@@ -75,22 +75,6 @@
   }
 
   @Test
-<<<<<<< HEAD
-=======
-  public void endToEndReplicationWithMultiNodeSinglePartitionTest()
-      throws InterruptedException, IOException, InstantiationException, URISyntaxException, GeneralSecurityException {
-    DataNodeId dataNodeId = plaintextCluster.getClusterMap().getDataNodeIds().get(0);
-    ArrayList<String> dataCenterList = Utils.splitString("DC1,DC2,DC3", ",");
-    List<DataNodeId> dataNodes = plaintextCluster.getOneDataNodeFromEachDatacenter(dataCenterList);
-    ServerTestUtil.endToEndReplicationWithMultiNodeSinglePartitionTest("DC1", "", dataNodeId.getPort(),
-        new Port(dataNodes.get(0).getPort(), PortType.PLAINTEXT),
-        new Port(dataNodes.get(1).getPort(), PortType.PLAINTEXT),
-        new Port(dataNodes.get(2).getPort(), PortType.PLAINTEXT), plaintextCluster, null, null, notificationSystem,
-        coordinatorProps);
-  }
-
-  @Test
->>>>>>> ecb8683f
   public void endToEndReplicationWithMultiNodeMultiPartitionTest()
       throws InterruptedException, IOException, InstantiationException, URISyntaxException, GeneralSecurityException {
     DataNodeId dataNode = plaintextCluster.getClusterMap().getDataNodeIds().get(0);
