/**
 * Copyright 2016 LinkedIn Corp. All rights reserved.
 *
 * Licensed under the Apache License, Version 2.0 (the "License");
 * you may not use this file except in compliance with the License.
 * You may obtain a copy of the License at
 *
 * http://www.apache.org/licenses/LICENSE-2.0
 *
 * Unless required by applicable law or agreed to in writing, software
 * distributed under the License is distributed on an "AS IS" BASIS,
 * WITHOUT WARRANTIES OR CONDITIONS OF ANY KIND, either express or implied.
 */
package com.github.ambry.server;

import com.codahale.metrics.JmxReporter;
import com.codahale.metrics.MetricRegistry;
import com.github.ambry.clustermap.ClusterAgentsFactory;
import com.github.ambry.clustermap.WriteStatusDelegate;
import com.github.ambry.clustermap.ClusterMap;
import com.github.ambry.clustermap.ClusterParticipant;
import com.github.ambry.clustermap.DataNodeId;
import com.github.ambry.clustermap.PartitionId;
import com.github.ambry.clustermap.ReplicaId;
import com.github.ambry.commons.LoggingNotificationSystem;
import com.github.ambry.config.ClusterMapConfig;
import com.github.ambry.config.ConnectionPoolConfig;
import com.github.ambry.config.DiskManagerConfig;
import com.github.ambry.config.NetworkConfig;
import com.github.ambry.config.ReplicationConfig;
import com.github.ambry.config.SSLConfig;
import com.github.ambry.config.ServerConfig;
import com.github.ambry.config.StatsManagerConfig;
import com.github.ambry.config.StoreConfig;
import com.github.ambry.config.VerifiableProperties;
import com.github.ambry.messageformat.BlobStoreHardDelete;
import com.github.ambry.messageformat.BlobStoreRecovery;
import com.github.ambry.network.BlockingChannelConnectionPool;
import com.github.ambry.network.ConnectionPool;
import com.github.ambry.network.NetworkServer;
import com.github.ambry.network.Port;
import com.github.ambry.network.PortType;
import com.github.ambry.network.SocketServer;
import com.github.ambry.notification.NotificationSystem;
import com.github.ambry.replication.ReplicationManager;
import com.github.ambry.store.FindTokenFactory;
import com.github.ambry.store.StorageManager;
import com.github.ambry.store.StoreKeyFactory;
import com.github.ambry.utils.SystemTime;
import com.github.ambry.utils.Time;
import com.github.ambry.utils.Utils;
import java.io.IOException;
import java.util.ArrayList;
import java.util.List;
import java.util.concurrent.CountDownLatch;
import java.util.concurrent.ScheduledExecutorService;
import java.util.concurrent.TimeUnit;
import org.slf4j.Logger;
import org.slf4j.LoggerFactory;

import static com.github.ambry.utils.Utils.*;


/**
 * Ambry server
 */
public class AmbryServer {

  private CountDownLatch shutdownLatch = new CountDownLatch(1);
  private NetworkServer networkServer = null;
  private AmbryRequests requests = null;
  private RequestHandlerPool requestHandlerPool = null;
  private ScheduledExecutorService scheduler = null;
  private StorageManager storageManager = null;
  private StatsManager statsManager = null;
  private ReplicationManager replicationManager = null;
  private Logger logger = LoggerFactory.getLogger(getClass());
  private final VerifiableProperties properties;
  private final ClusterAgentsFactory clusterAgentsFactory;
  private ClusterMap clusterMap;
  private ClusterParticipant clusterParticipant;
  private MetricRegistry registry = null;
  private JmxReporter reporter = null;
  private ConnectionPool connectionPool = null;
  private final NotificationSystem notificationSystem;
  private ServerMetrics metrics = null;
  private Time time;

  public AmbryServer(VerifiableProperties properties, ClusterAgentsFactory clusterAgentsFactory, Time time)
      throws IOException {
    this(properties, clusterAgentsFactory, new LoggingNotificationSystem(), time);
  }

  public AmbryServer(VerifiableProperties properties, ClusterAgentsFactory clusterAgentsFactory,
      NotificationSystem notificationSystem, Time time) {
    this.properties = properties;
    this.clusterAgentsFactory = clusterAgentsFactory;
    this.notificationSystem = notificationSystem;
    this.time = time;
  }

  public void startup() throws InstantiationException {
    try {
      logger.info("starting");
      clusterMap = clusterAgentsFactory.getClusterMap();
      logger.info("Initialized clusterMap");
      clusterParticipant = clusterAgentsFactory.getClusterParticipant();
      logger.info("Setting up JMX.");
      long startTime = SystemTime.getInstance().milliseconds();
      registry = clusterMap.getMetricRegistry();
      this.metrics = new ServerMetrics(registry);
      reporter = JmxReporter.forRegistry(registry).build();
      reporter.start();

      logger.info("creating configs");
      NetworkConfig networkConfig = new NetworkConfig(properties);
      StoreConfig storeConfig = new StoreConfig(properties);
      DiskManagerConfig diskManagerConfig = new DiskManagerConfig(properties);
      ServerConfig serverConfig = new ServerConfig(properties);
      ReplicationConfig replicationConfig = new ReplicationConfig(properties);
      ConnectionPoolConfig connectionPoolConfig = new ConnectionPoolConfig(properties);
      SSLConfig sslConfig = new SSLConfig(properties);
      ClusterMapConfig clusterMapConfig = new ClusterMapConfig(properties);
      StatsManagerConfig statsConfig = new StatsManagerConfig(properties);
      // verify the configs
      properties.verify();

      scheduler = Utils.newScheduler(serverConfig.serverSchedulerNumOfthreads, false);
      logger.info("check if node exist in clustermap host {} port {}", networkConfig.hostName, networkConfig.port);
      DataNodeId nodeId = clusterMap.getDataNodeId(networkConfig.hostName, networkConfig.port);
      if (nodeId == null) {
        throw new IllegalArgumentException("The node " + networkConfig.hostName + ":" + networkConfig.port
            + "is not present in the clustermap. Failing to start the datanode");
      }

      StoreKeyFactory storeKeyFactory = Utils.getObj(storeConfig.storeKeyFactory, clusterMap);
      FindTokenFactory findTokenFactory = Utils.getObj(replicationConfig.replicationTokenFactory, storeKeyFactory);
<<<<<<< HEAD
      storageManager = new StorageManager(storeConfig, diskManagerConfig, registry, clusterMap.getReplicaIds(nodeId),
          storeKeyFactory, new BlobStoreRecovery(), new BlobStoreHardDelete(), time, scheduler);
=======
      storageManager =
          new StorageManager(storeConfig, scheduler, registry, clusterMap.getReplicaIds(nodeId), storeKeyFactory,
              new BlobStoreRecovery(), new BlobStoreHardDelete(),
              new WriteStatusDelegate(clusterParticipant), time);
>>>>>>> 04ea0e6d
      storageManager.start();

      connectionPool = new BlockingChannelConnectionPool(connectionPoolConfig, sslConfig, clusterMapConfig, registry);
      connectionPool.start();

      replicationManager =
          new ReplicationManager(replicationConfig, clusterMapConfig, storeConfig, storageManager, storeKeyFactory,
              clusterMap, scheduler, nodeId, connectionPool, registry, notificationSystem);
      replicationManager.start();

      ArrayList<Port> ports = new ArrayList<Port>();
      ports.add(new Port(networkConfig.port, PortType.PLAINTEXT));
      if (nodeId.hasSSLPort()) {
        ports.add(new Port(nodeId.getSSLPort(), PortType.SSL));
      }

      networkServer = new SocketServer(networkConfig, sslConfig, registry, ports);
      requests =
          new AmbryRequests(storageManager, networkServer.getRequestResponseChannel(), clusterMap, nodeId, registry,
              findTokenFactory, notificationSystem, replicationManager, storeKeyFactory);
      requestHandlerPool = new RequestHandlerPool(serverConfig.serverRequestHandlerNumOfThreads,
          networkServer.getRequestResponseChannel(), requests);
      networkServer.start();

      logger.info("Creating StatsManager to publish stats");
      List<PartitionId> partitionIds = new ArrayList<>();
      for (ReplicaId replicaId : clusterMap.getReplicaIds(nodeId)) {
        partitionIds.add(replicaId.getPartitionId());
      }
      statsManager = new StatsManager(storageManager, partitionIds, registry, statsConfig, time);
      if (serverConfig.serverStatsPublishLocalEnabled) {
        statsManager.start();
      }

      List<AmbryHealthReport> ambryHealthReports = new ArrayList<>();
      if (serverConfig.serverStatsPublishHealthReportEnabled) {
        ambryHealthReports.add(
            new QuotaHealthReport(statsManager, serverConfig.serverQuotaStatsAggregateIntervalInMinutes));
      }

      clusterParticipant.initialize(networkConfig.hostName, networkConfig.port, ambryHealthReports);

      logger.info("started");
      long processingTime = SystemTime.getInstance().milliseconds() - startTime;
      metrics.serverStartTimeInMs.update(processingTime);
      logger.info("Server startup time in Ms " + processingTime);
    } catch (Exception e) {
      logger.error("Error during startup", e);
      throw new InstantiationException("failure during startup " + e);
    }
  }

  /**
   * This method is expected to be called in the exit path as long as the AmbryServer instance construction was
   * successful. This is expected to be called even if {@link #startup()} did not succeed.
   */
  public void shutdown() {
    long startTime = SystemTime.getInstance().milliseconds();
    try {
      logger.info("shutdown started");
      if (clusterParticipant != null) {
        clusterParticipant.close();
      }
      if (scheduler != null) {
        shutDownExecutorService(scheduler, 5, TimeUnit.MINUTES);
      }
      if (statsManager != null) {
        statsManager.shutdown();
      }
      if (networkServer != null) {
        networkServer.shutdown();
      }
      if (requestHandlerPool != null) {
        requestHandlerPool.shutdown();
      }
      if (replicationManager != null) {
        replicationManager.shutdown();
      }
      if (storageManager != null) {
        storageManager.shutdown();
      }
      if (connectionPool != null) {
        connectionPool.shutdown();
      }
      if (reporter != null) {
        reporter.stop();
      }
      if (notificationSystem != null) {
        try {
          notificationSystem.close();
        } catch (IOException e) {
          logger.error("Error while closing notification system.", e);
        }
      }
      if (clusterMap != null) {
        clusterMap.close();
      }
      logger.info("shutdown completed");
    } catch (Exception e) {
      logger.error("Error while shutting down server", e);
    } finally {
      shutdownLatch.countDown();
      long processingTime = SystemTime.getInstance().milliseconds() - startTime;
      metrics.serverShutdownTimeInMs.update(processingTime);
      logger.info("Server shutdown time in Ms " + processingTime);
    }
  }

  public void awaitShutdown() throws InterruptedException {
    shutdownLatch.await();
  }
}<|MERGE_RESOLUTION|>--- conflicted
+++ resolved
@@ -16,12 +16,12 @@
 import com.codahale.metrics.JmxReporter;
 import com.codahale.metrics.MetricRegistry;
 import com.github.ambry.clustermap.ClusterAgentsFactory;
-import com.github.ambry.clustermap.WriteStatusDelegate;
 import com.github.ambry.clustermap.ClusterMap;
 import com.github.ambry.clustermap.ClusterParticipant;
 import com.github.ambry.clustermap.DataNodeId;
 import com.github.ambry.clustermap.PartitionId;
 import com.github.ambry.clustermap.ReplicaId;
+import com.github.ambry.clustermap.WriteStatusDelegate;
 import com.github.ambry.commons.LoggingNotificationSystem;
 import com.github.ambry.config.ClusterMapConfig;
 import com.github.ambry.config.ConnectionPoolConfig;
@@ -135,15 +135,10 @@
 
       StoreKeyFactory storeKeyFactory = Utils.getObj(storeConfig.storeKeyFactory, clusterMap);
       FindTokenFactory findTokenFactory = Utils.getObj(replicationConfig.replicationTokenFactory, storeKeyFactory);
-<<<<<<< HEAD
-      storageManager = new StorageManager(storeConfig, diskManagerConfig, registry, clusterMap.getReplicaIds(nodeId),
-          storeKeyFactory, new BlobStoreRecovery(), new BlobStoreHardDelete(), time, scheduler);
-=======
       storageManager =
-          new StorageManager(storeConfig, scheduler, registry, clusterMap.getReplicaIds(nodeId), storeKeyFactory,
-              new BlobStoreRecovery(), new BlobStoreHardDelete(),
+          new StorageManager(storeConfig, diskManagerConfig, scheduler, registry, clusterMap.getReplicaIds(nodeId),
+              storeKeyFactory, new BlobStoreRecovery(), new BlobStoreHardDelete(),
               new WriteStatusDelegate(clusterParticipant), time);
->>>>>>> 04ea0e6d
       storageManager.start();
 
       connectionPool = new BlockingChannelConnectionPool(connectionPoolConfig, sslConfig, clusterMapConfig, registry);
