/*
 * Copyright 2017 LinkedIn Corp. All rights reserved.
 *
 * Licensed under the Apache License, Version 2.0 (the "License");
 * you may not use this file except in compliance with the License.
 * You may obtain a copy of the License at
 *
 * http://www.apache.org/licenses/LICENSE-2.0
 *
 * Unless required by applicable law or agreed to in writing, software
 * distributed under the License is distributed on an "AS IS" BASIS,
 * WITHOUT WARRANTIES OR CONDITIONS OF ANY KIND, either express or implied.
 */
package com.github.ambry.frontend;

import com.github.ambry.account.Account;
import com.github.ambry.account.AccountService;
import com.github.ambry.account.Container;
import com.github.ambry.clustermap.ClusterMap;
import com.github.ambry.commons.BlobId;
import com.github.ambry.config.FrontendConfig;
import com.github.ambry.messageformat.BlobInfo;
import com.github.ambry.messageformat.BlobProperties;
import com.github.ambry.rest.RestRequest;
import com.github.ambry.rest.RestServiceErrorCode;
import com.github.ambry.rest.RestServiceException;
import com.github.ambry.rest.RestUtils;
import java.util.Arrays;
import java.util.Collections;
import java.util.HashSet;
import java.util.List;
import java.util.Set;
import org.slf4j.Logger;
import org.slf4j.LoggerFactory;

import static com.github.ambry.rest.RestUtils.*;


/**
 * Helper class to resolve and add {@link Account} and {@link Container} details to requests.
 */
class AccountAndContainerInjector {
  private static final Set<String> requiredAmbryHeadersForPutWithServiceId = Collections.singleton(Headers.SERVICE_ID);
  private static final Set<String> requiredAmbryHeadersForPutWithAccountAndContainerName = Collections.unmodifiableSet(
      new HashSet<>(Arrays.asList(Headers.TARGET_ACCOUNT_NAME, Headers.TARGET_CONTAINER_NAME)));
  private static final Logger logger = LoggerFactory.getLogger(AccountAndContainerInjector.class);

  private final AccountService accountService;
  private final ClusterMap clusterMap;
  private final FrontendMetrics frontendMetrics;
  private final FrontendConfig frontendConfig;

  AccountAndContainerInjector(AccountService accountService, ClusterMap clusterMap, FrontendMetrics frontendMetrics,
      FrontendConfig frontendConfig) {
    this.accountService = accountService;
    this.clusterMap = clusterMap;
    this.frontendMetrics = frontendMetrics;
    this.frontendConfig = frontendConfig;
  }

  /**
   * Injects target {@link Account} and {@link Container} for PUT requests. This method also ensures required headers
   * are present for the PUT requests that use serviceId as the account name, and the PUT requests that carry both the
   * {@code x-ambry-target-account} and {@code x-ambry-target-container} headers.
   * @param restRequest The Put {@link RestRequest}.
   * @throws RestServiceException
   */
  void injectAccountAndContainerForPostRequest(RestRequest restRequest) throws RestServiceException {
    accountAndContainerSanityCheck(restRequest);
    if (getHeader(restRequest.getArgs(), Headers.TARGET_ACCOUNT_NAME, false) != null
        || getHeader(restRequest.getArgs(), Headers.TARGET_CONTAINER_NAME, false) != null) {
      ensureRequiredHeadersOrThrow(restRequest, requiredAmbryHeadersForPutWithAccountAndContainerName);
      frontendMetrics.putWithAccountAndContainerHeaderRate.mark();
      injectAccountAndContainerUsingAccountAndContainerHeaders(restRequest);
    } else if (frontendConfig.frontendAllowServiceIdBasedPostRequest) {
      ensureRequiredHeadersOrThrow(restRequest, requiredAmbryHeadersForPutWithServiceId);
      frontendMetrics.putWithServiceIdForAccountNameRate.mark();
      String serviceId = getHeader(restRequest.getArgs(), Headers.SERVICE_ID, true);
      boolean isPrivate = isPrivate(restRequest.getArgs());
      injectAccountAndContainerUsingServiceId(restRequest, serviceId, isPrivate);
    } else {
      throw new RestServiceException(
          "Missing either " + Headers.TARGET_ACCOUNT_NAME + " or " + Headers.TARGET_CONTAINER_NAME + " header",
          RestServiceErrorCode.BadRequest);
    }
  }

  /**
   * Obtains the target {@link Account} and {@link Container} id from the blobId string, queries the {@link AccountService}
   * to get the corresponding {@link Account} and {@link Container}, and injects the target {@link Account} and
   * {@link Container} into the {@link RestRequest}.
   * @param blobIdStr The blobId string to get the target {@link Account} and {@link Container} id.
   * @param restRequest The rest request to insert the target {@link Account} and {@link Container}.
   * @throws RestServiceException if 1) either {@link Account} or {@link Container} could not be found; or 2)
   *                              either {@link Account} or {@link Container} were explicitly specified as
   *                              {@link Account#UNKNOWN_ACCOUNT} or {@link Container#UNKNOWN_CONTAINER}.
   */
  void injectTargetAccountAndContainerFromBlobId(String blobIdStr, RestRequest restRequest)
      throws RestServiceException {
    BlobId blobId;
    try {
      blobId = new BlobId(blobIdStr, clusterMap);
    } catch (Exception e) {
      throw new RestServiceException("Invalid blob id=" + blobIdStr, RestServiceErrorCode.BadRequest);
    }
    Account targetAccount = accountService.getAccountById(blobId.getAccountId());
    if (targetAccount == null) {
      frontendMetrics.getHeadDeleteUnrecognizedAccountCount.inc();
      // @todo The check can be removed once HelixAccountService is running with UNKNOWN_ACCOUNT created.
      if (blobId.getAccountId() != Account.UNKNOWN_ACCOUNT_ID) {
        throw new RestServiceException(
            "Account from blobId=" + blobIdStr + "with accountId=" + blobId.getAccountId() + " cannot be recognized",
            RestServiceErrorCode.InvalidAccount);
      } else {
        logger.debug(
            "Account cannot be found for blobId={} with accountId={}. Setting targetAccount to UNKNOWN_ACCOUNT",
            blobIdStr, blobId.getAccountId());
        targetAccount = Account.UNKNOWN_ACCOUNT;
      }
    }
    Container targetContainer = targetAccount.getContainerById(blobId.getContainerId());
    if (targetContainer == null) {
      frontendMetrics.getHeadDeleteUnrecognizedContainerCount.inc();
      throw new RestServiceException(
          "Container from blobId=" + blobIdStr + "with accountId=" + blobId.getAccountId() + " containerId="
              + blobId.getContainerId() + " cannot be recognized", RestServiceErrorCode.InvalidContainer);
    }
    setTargetAccountAndContainerInRestRequest(restRequest, targetAccount, targetContainer);
  }

  /**
   * If a non-unknown {@link Account} and {@link Container} was not previously injected, inject them into the provided
   * {@link RestRequest}, based on the given {@link BlobProperties}' service ID and blob privacy setting. This is useful
   * for V1 blob IDs that do not directly encode the account/container ID.
   * @param restRequest The {@link RestRequest} to inject {@link Account} and {@link Container}.
   * @param blobProperties The {@link BlobProperties} that contains the service id and blob privacy setting.
   * @throws RestServiceException if no valid account or container cound be identified for re-injection.
   */
  void ensureAccountAndContainerInjected(RestRequest restRequest, BlobProperties blobProperties) throws RestServiceException {
    Account targetAccount = (Account) restRequest.getArgs().get(RestUtils.InternalKeys.TARGET_ACCOUNT_KEY);
    Container targetContainer = (Container) restRequest.getArgs().get(RestUtils.InternalKeys.TARGET_CONTAINER_KEY);
    if (targetAccount == null || targetContainer == null) {
      throw new RestServiceException("Account and container were not injected by BlobStorageService",
          RestServiceErrorCode.InternalServerError);
    } else if (targetAccount.equals(Account.UNKNOWN_ACCOUNT) && targetContainer.equals(
        Container.UNKNOWN_CONTAINER)) {
      // This should only occur for V1 blobs, where the blob ID does not contain the actual account and container IDs.
      String serviceId = blobProperties.getServiceId();
      boolean isPrivate = blobProperties.isPrivate();
      injectAccountAndContainerUsingServiceId(restRequest, serviceId, isPrivate);
    }
  }

  /**
   * Inject {@link Account} and {@link Container} into a {@link RestRequest} based on a blob's service ID and
   * privacy setting.
   * @param restRequest The {@link RestRequest} to inject {@link Account} and {@link Container} object.
   * @param serviceId The service ID associated with the blob.
   * @param isPrivate The blob's privacy setting.
   * @throws RestServiceException if either of {@link Account} or {@link Container} object could not be found.
   */
  private void injectAccountAndContainerUsingServiceId(RestRequest restRequest, String serviceId, boolean isPrivate)
      throws RestServiceException {
    // First, try to see if a migrated account exists for the service ID.
    Account targetAccount = accountService.getAccountByName(serviceId);
    if (targetAccount == null) {
      frontendMetrics.unrecognizedServiceIdCount.inc();
      logger.debug(
          "Account cannot be found for put request with serviceId={}. Setting targetAccount to UNKNOWN_ACCOUNT",
          serviceId);
      // If a migrated account does not exist fall back to the UNKNOWN_ACCOUNT.
      targetAccount = Account.UNKNOWN_ACCOUNT;
    }
    // Either the UNKNOWN_ACCOUNT, or the migrated account should contain default public/private containers
    Container targetContainer = targetAccount.getContainerById(
        isPrivate ? Container.DEFAULT_PRIVATE_CONTAINER_ID : Container.DEFAULT_PUBLIC_CONTAINER_ID);
    if (targetContainer == null) {
      throw new RestServiceException(
          "Invalid account or container to inject; serviceId=" + serviceId + ", isPrivate=" + isPrivate,
          RestServiceErrorCode.InternalServerError);
    }
    setTargetAccountAndContainerInRestRequest(restRequest, targetAccount, targetContainer);
  }

  /**
   * Injects {@link Account} and {@link Container} for the PUT requests that carry the target account and container headers.
   * @param restRequest The {@link RestRequest} to inject {@link Account} and {@link Container} object.
   * @throws RestServiceException if either of {@link Account} or {@link Container} object could not be found.
   */
  private void injectAccountAndContainerUsingAccountAndContainerHeaders(RestRequest restRequest)
      throws RestServiceException {
    String accountName = getHeader(restRequest.getArgs(), Headers.TARGET_ACCOUNT_NAME, false);
    Account targetAccount = accountService.getAccountByName(accountName);
    if (targetAccount == null) {
      frontendMetrics.unrecognizedAccountNameCount.inc();
      throw new RestServiceException("Account cannot be found for accountName=" + accountName
          + " in put request with account and container headers.", RestServiceErrorCode.InvalidAccount);
    }
    ensureAccountNameMatch(targetAccount, restRequest);
    String containerName = getHeader(restRequest.getArgs(), Headers.TARGET_CONTAINER_NAME, false);
    Container targetContainer = targetAccount.getContainerByName(containerName);
    if (targetContainer == null) {
      frontendMetrics.unrecognizedContainerNameCount.inc();
      throw new RestServiceException(
          "Container cannot be found for accountName=" + accountName + " and containerName=" + containerName
              + " in put request with account and container headers.", RestServiceErrorCode.InvalidContainer);
    }
    setTargetAccountAndContainerInRestRequest(restRequest, targetAccount, targetContainer);
  }

  /**
   * Sanity check for {@link RestRequest}. This check ensures that the specified service id, account and container name,
   * if they exist, should not be the same as the not-allowed values. It also makes sure certain headers must not be present.
   * @param restRequest The {@link RestRequest} to check.
   * @throws RestServiceException if the specified service id, account or container name is set as system reserved value.
   */
  private void accountAndContainerSanityCheck(RestRequest restRequest) throws RestServiceException {
    if (Account.UNKNOWN_ACCOUNT_NAME.equals(getHeader(restRequest.getArgs(), Headers.TARGET_ACCOUNT_NAME, false))
        || Account.UNKNOWN_ACCOUNT_NAME.equals(getHeader(restRequest.getArgs(), Headers.SERVICE_ID, false))) {
      throw new RestServiceException("Invalid account for putting blob", RestServiceErrorCode.InvalidAccount);
    }
    String targetContainerName = getHeader(restRequest.getArgs(), Headers.TARGET_CONTAINER_NAME, false);
    if (Container.UNKNOWN_CONTAINER_NAME.equals(targetContainerName)) {
      throw new RestServiceException("Invalid container for putting blob", RestServiceErrorCode.InvalidContainer);
    }
    List<String> prohibitedHeaders = Arrays.asList(InternalKeys.TARGET_ACCOUNT_KEY, InternalKeys.TARGET_CONTAINER_KEY);
    for (String prohibitedHeader : prohibitedHeaders) {
      if (restRequest.getArgs().get(prohibitedHeader) != null) {
        throw new RestServiceException("Unexpected header " + prohibitedHeader + " in request",
            RestServiceErrorCode.BadRequest);
      }
    }
  }

  /**
   * Sets target {@link Account} and {@link Container} objects in the {@link RestRequest}.
   * @param restRequest The {@link RestRequest} to set.
   * @param targetAccount The target {@link Account} to set.
   * @param targetContainer The target {@link Container} to set.
   */
  private void setTargetAccountAndContainerInRestRequest(RestRequest restRequest, Account targetAccount,
      Container targetContainer) throws RestServiceException {
    restRequest.setArg(InternalKeys.TARGET_ACCOUNT_KEY, targetAccount);
    restRequest.setArg(InternalKeys.TARGET_CONTAINER_KEY, targetContainer);
    logger.trace("Setting targetAccount={} and targetContainer={} for restRequest={} ", targetAccount, targetContainer,
        restRequest);
  }

  /**
   * Ensures the {@link Account} matches the account name specified in the {@link RestRequest}, if it is specified.
   * @param account The {@link Account} to ensure.
   * @param restRequest The {@link RestRequest} to ensure.
   * @throws RestServiceException if the {@link Account}'s name does not match the name specified in the {@link RestRequest}.
   */
  private void ensureAccountNameMatch(Account account, RestRequest restRequest) throws RestServiceException {
    String accountNameFromHeader = getHeader(restRequest.getArgs(), Headers.TARGET_ACCOUNT_NAME, false);
    if (accountNameFromHeader != null && !accountNameFromHeader.equals(account.getName())) {
<<<<<<< HEAD
      throw new RestServiceException("Account name in request did not match account name returned by backend. " +
              "Account in header: '" + accountNameFromHeader + "'. Account returned by backend: '" + account.getName() + "'.",
              RestServiceErrorCode.InternalServerError);
=======
      throw new RestServiceException(
          "Account name in request did not match account name returned by backend. " + "Account in header: '"
              + accountNameFromHeader + "'. Account returned by backend: '" + account.getName() + "'.",
          RestServiceErrorCode.InternalServerError);
>>>>>>> e28bb6eb
    }
  }
}<|MERGE_RESOLUTION|>--- conflicted
+++ resolved
@@ -255,16 +255,10 @@
   private void ensureAccountNameMatch(Account account, RestRequest restRequest) throws RestServiceException {
     String accountNameFromHeader = getHeader(restRequest.getArgs(), Headers.TARGET_ACCOUNT_NAME, false);
     if (accountNameFromHeader != null && !accountNameFromHeader.equals(account.getName())) {
-<<<<<<< HEAD
-      throw new RestServiceException("Account name in request did not match account name returned by backend. " +
-              "Account in header: '" + accountNameFromHeader + "'. Account returned by backend: '" + account.getName() + "'.",
-              RestServiceErrorCode.InternalServerError);
-=======
       throw new RestServiceException(
           "Account name in request did not match account name returned by backend. " + "Account in header: '"
               + accountNameFromHeader + "'. Account returned by backend: '" + account.getName() + "'.",
           RestServiceErrorCode.InternalServerError);
->>>>>>> e28bb6eb
     }
   }
 }